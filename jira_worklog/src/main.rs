//! The Jira worklog command line utility
//!
use jira_lib::date_util::{
    calculate_started_time, date_of_last_weekday, DateTimeError, parse_worklog_durations,
    str_to_date_time, TimeSpent,
};
use chrono::{Datelike, Local, NaiveDate, TimeZone, Weekday};
use clap::{Args, Parser, Subcommand, ValueEnum};
use env_logger::Env;
use jira_lib::config::{
    file_name, load_or_create_configuration, remove_configuration,
    save_configuration,
};
use jira_lib::{config, date_util, JiraClient, JiraIssue, JiraKey, journal, TimeTrackingConfiguration, Worklog};
use jira_lib::journal::{add_worklog_entries, Entry};

use log::{debug, info};
use reqwest::StatusCode;
use std::collections::{BTreeMap, HashMap};
use std::fmt::Formatter;
use std::fs::File;
use std::process::exit;
use std::{env, fmt};
use std::path::PathBuf;

mod table_report;


#[derive(Parser)]
/// Jira worklog utility - add, delete and list jira worklog entries
///
/// Dates should be specified in the ISO8601 format without a time zone. Local timezone is
/// always assumed. I.e. `2023-06-01`.
///
/// Duration is specified in units of hours, days or weeks, using the abbreviations 'h','d', and 'w'
/// respectively.
/// Duration may use either the period or the comma to separate the fractional part of a number.
///
/// 7,5h or 7.5h both indicate 7 hours and 30 minutes
/// 7:30 specifies 7 hours and 30 minutes
///
///
#[command(author, about)] // Read from Cargo.toml
struct Opts {
    #[command(subcommand)]
    subcmd: SubCommand,

    #[arg(global = true, short, long, global = true)]
    verbosity: Option<LogLevel>,
}
const VERSION: &str = env!("CARGO_PKG_VERSION");

#[derive(Subcommand)]
enum SubCommand {
    /// Add worklog entries
    #[command(arg_required_else_help = true)]
    Add(Add),
    /// Delete work log entry
    #[command(arg_required_else_help = true)]
    Del(Del),
    /// Get status of work log entries
    Status(Status),
    #[command(arg_required_else_help = true)]
    Config(Configuration),
    /// Lists all time codes
    Codes,

}

#[derive(Args)]
struct Add {
    /// Duration of work in hours (h) or days (d)
    /// If more than a single entry separate with spaces and three letter abbreviation of
    /// weekday name:
    ///     --durations Mon:1,5h Tue:1d Wed:3,5h Fri:1d
    #[arg(short, long, num_args(1..))]
    durations: Vec<String>,
    /// Jira issue to register work on
    #[arg(short, long, required = true)]
    issue: String,
    /// work started
    #[arg(name = "started", short, long, requires = "durations")]
    started: Option<String>,
    #[arg(name = "comment", short, long)]
    comment: Option<String>,
}

#[derive(Args)]
struct Del {
    #[arg(short, long, required = true)]
    issue_id: String,
    #[arg(short = 'w', long, required = true)]
    worklog_id: String,
}

#[derive(Parser)]
struct Status {
    /// Issues to be reported on. If no issues are specified.
    /// The unique Jira keys found in the local journal of entries is used.
    /// You can specify a list of issue keys: -i time-147 time-148
    #[arg(short, long, num_args(1..), required = false)]
    issues: Option<Vec<String>>,
    #[arg(short, long)]
    /// Retrieves all entries after the given date
    after: Option<String>,
}

#[derive(Copy, Clone, PartialEq, Eq, PartialOrd, Ord, ValueEnum, Debug)]
enum LogLevel {
    Debug,
    Info,
    Warn,
    Error,
}

impl fmt::Display for LogLevel {
    fn fmt(&self, f: &mut Formatter<'_>) -> fmt::Result {
        match self {
            LogLevel::Debug => write!(f, "debug"),
            LogLevel::Info => write!(f, "info"),
            LogLevel::Warn => write!(f, "warn"),
            LogLevel::Error => write!(f, "error"),
        }
    }
}

/// Create, modify or list the configuration file.
/// The configuration file will be automagically created if you use `--token`, `--user` or `--jira_url`
#[derive(Parser)]
struct Configuration {
    /// The Jira security API token obtained from your Manage Account -> Security
    #[arg(short, long)]
    token: Option<String>,
    /// Your email address, i.e. steinar.cook@autostoresystem.com
    #[arg(short, long)]
    user: Option<String>,
    /// Lists the current configuration (if it exists) and exit
    #[arg(short, long)]
    list: bool,
    /// The URL of Jira, don't change this unless you know what you are doing
    #[arg(
        short,
        long,
        default_value = "https://autostore.atlassian.net/rest/api/latest"
    )]
    jira_url: Option<String>,
    #[arg(long, default_value_t = false)]
    remove: bool,
}

#[tokio::main]
#[allow(clippy::too_many_lines)]
async fn main() {
    println!("Version: {VERSION}");

    let opts: Opts = Opts::parse();
    configure_logging(&opts); // Handles the -v option

    match opts.subcmd {
        SubCommand::Add(mut add) => {
<<<<<<< HEAD
            add_subcommand(&mut add).await;
        }

        SubCommand::Del(delete) => {
            delete_subcommand(&delete).await;
        }

        SubCommand::Status(status) => {
            status_subcommand(status).await;
=======
            let app_config = get_app_config();
            let jira_client = get_jira_client(&app_config);

            let time_tracking_options = match jira_client.get_time_tracking_options().await {
                Ok(t) => t,
                Err(e) => {
                    eprintln!("Failed to create the Jira client. Http status code {e}");
                    exit(4);
                }
            };

            info!("Global Jira options: {:?}", &time_tracking_options);

            if add.durations.is_empty() {
                eprintln!("Must specify a duration with --duration");
                exit(4);
            }

            add.issue = add.issue.to_uppercase(); // Ensure the issue id is always uppercase

            // If there is only a single duration which does starts with a numeric
            debug!(
                "Length: {} and durations[0]: {}",
                add.durations.len(),
                add.durations[0].chars().next().unwrap()
            );

            let mut added_worklog_items: Vec<Entry> = vec![];

            if add.durations.len() == 1 && add.durations[0].chars().next().unwrap() <= '9' {
                // Single duration without a "day name" prefix
                // like for instance --duration 7,5h
                println!("Adding single entry");
                let result = add_single_entry(
                    &jira_client,
                    &time_tracking_options,
                    add.issue,
                    &add.durations[0],
                    add.started,
                    add.comment,
                )
                .await;
                added_worklog_items.push(result);
            } else if !add.durations.is_empty() && add.durations[0].chars().next().unwrap() >= 'A' {
                // One or more durations with day name prefix, like for instance:
                // --duration mon:7,5h tue:1h wed:1d
                debug!("Handling multiple entries");
                added_worklog_items = add_multiple_entries(
                    jira_client,
                    time_tracking_options,
                    add.issue,
                    add.durations,
                    add.comment,
                )
                .await;
            } else {
                eprintln!(
                    "Internal error, unable to parse the durations. Did not understand: {}",
                    add.durations[0]
                );
                exit(4);
            }
            // Writes the added worklog items to our local journal
            add_worklog_entries(added_worklog_items);
        }

        SubCommand::Del(delete) => {
            let app_config = get_app_config();
            let jira_client = get_jira_client(&app_config);

            let current_user = jira_client.get_current_user().await;
            let worklog_entry = match jira_client
                .get_worklog(&delete.issue_id, &delete.worklog_id)
                .await
            {
                Ok(result) => result,
                Err(e) => match e {
                    StatusCode::NOT_FOUND => {
                        eprintln!(
                            "Worklog {} for issue '{}' not found",
                            &delete.worklog_id, &delete.issue_id
                        );
                        exit(4);
                    }
                    other => {
                        eprintln!("ERROR: unknown http status code: {other}");
                        exit(16)
                    }
                },
            };

            if worklog_entry.author.accountId != current_user.account_id {
                eprintln!(
                    "ERROR: You are not the owner of worklog with id {}",
                    &delete.worklog_id
                );
                exit(403);
            }

            match jira_client
                .delete_worklog(delete.issue_id, delete.worklog_id.clone())
                .await
            {
                Ok(()) => println!("Jira work log id {} deleted", &delete.worklog_id),
                Err(e) => {
                    println!("An error occurred, worklog entry probably not deleted: {e}");
                    exit(4);
                }
            }
            journal::remove_entry(&PathBuf::from(app_config.application_data.journal_data_file_name), delete.worklog_id.as_str());
            println!("Removed entry {} from local journal", delete.worklog_id);
        }

        SubCommand::Status(status) => {
            let app_config = get_app_config();

            let jira_client = get_jira_client(&app_config);
            let start_after = status.after.map(|s| str_to_date_time(&s).unwrap());

            let mut worklog_entries: Vec<Worklog> = Vec::new();
            let mut issue_information: HashMap<String, JiraIssue> = HashMap::new();

            let keys = if status.issues.is_none() {
                journal::find_unique_keys(&PathBuf::from(app_config.application_data.journal_data_file_name))
            } else {
                status.issues.unwrap()
            };
            if keys.is_empty() {
                eprintln!("No issues provided on command line and no issues found in local journal");
                eprintln!("You want to use the -i option and specify issues");
                exit(4);
            }
            eprintln!("Retrieving data for time codes: {}", &keys.join(", "));

            for issue in &keys {
                let mut entries = match jira_client
                    .get_worklogs_for_current_user(issue, start_after)
                    .await
                {
                    Ok(result) => result,
                    Err(e) => match e {
                        StatusCode::NOT_FOUND => {
                            eprintln!("Issue {issue} not found");
                            exit(4);
                        }
                        other => {
                            eprintln!("ERROR: Unknown http status code {other} for issue {issue}");
                            exit(16);
                        }
                    },
                };
                worklog_entries.append(&mut entries);
                let issue_info = match jira_client.get_issue_by_id_or_key(issue).await {
                    Ok(r) => r,
                    Err(e) => match e {
                        StatusCode::NOT_FOUND => {
                            eprintln!("Issue {issue} not found");
                            exit(4);
                        }
                        other => {
                            eprintln!("ERROR: Unknown http status code {other} for issue {issue}");
                            exit(4);
                        }
                    },
                };
                // Allows us to look up the issue by numeric id to augment the report
                issue_information.insert(issue_info.id.to_string(), issue_info);
            }

            issue_and_entry_report(&mut worklog_entries, &mut issue_information);
            println!();

            let issue_keys_by_command_line_order = keys
                .iter()
                .map(|k| JiraKey(k.to_owned()))
                .collect();
            table_report::table_report(
                &mut worklog_entries,
                &issue_keys_by_command_line_order,
                &issue_information,
            );
>>>>>>> eeba669f
        }

        SubCommand::Config(config) => match config {

            // List current configuration
            Configuration {
                list: true,
                remove: false,
                ..
            } => {
                list_config_and_exit();
            }
            // Add new values to the configuration
            Configuration {
                user,
                token,
                jira_url,
                list: false,
                remove: false,
            } => {
                let mut app_config = match load_or_create_configuration() {
                    Ok(ac) => ac,
                    Err(e) => {
                        eprintln!(
                            "ERROR: Unable to load or create configuration file {}, reason:{}",
                            file_name().to_string_lossy(),
                            e
                        );
                        exit(4);
                    }
                };
                if let Some(user) = user {
                    app_config.jira.user = user.to_string();
                }
                if let Some(token) = token {
                    app_config.jira.token = token.to_string();
                }
                if let Some(jira_url) = jira_url {
                    app_config.jira.jira_url = jira_url.to_string();
                }

                let _ = save_configuration(&app_config);
                println!(
                    "Configuration saved to {}",
                    file_name().to_string_lossy()
                );
                exit(0);
            }
            Configuration { remove: true, .. } => match remove_configuration() {
                Ok(()) => {
                    println!(
                        "Configuration file {} removed",
                        file_name().to_string_lossy()
                    );
                }
                Err(e) => {
                    println!(
                        "ERROR:Unable to remove configuration file {} : {}",
                        file_name().to_string_lossy(),
                        e
                    );
                }
            },
        }, // end Config
        SubCommand::Codes => {
            let app_config = get_app_config();
            let jira_client = get_jira_client(&app_config);
            let issues = jira_client.get_issues_for_single_project("TIME".to_string()).await;
            for issue in issues {
                println!("{} {}", issue.key, issue.fields.summary);
            }
        }
    }
}

<<<<<<< HEAD
async fn delete_subcommand(delete: &Del) {
    let app_config = get_app_config();
    let jira_client = get_jira_client(&app_config);

    let current_user = jira_client.get_current_user().await;
    let worklog_entry = match jira_client
        .get_worklog(&delete.issue_id, &delete.worklog_id)
        .await
    {
        Ok(result) => result,
        Err(e) => match e {
            StatusCode::NOT_FOUND => {
                eprintln!(
                    "Worklog {} for issue '{}' not found",
                    &delete.worklog_id, &delete.issue_id
                );
                exit(4);
            }
            other => {
                eprintln!("ERROR: unknown http status code: {}", other);
                exit(16)
            }
        },
    };

    if worklog_entry.author.accountId != current_user.account_id {
        eprintln!(
            "ERROR: You are not the owner of worklog with id {}",
            &delete.worklog_id
        );
        exit(403);
    }

    match jira_client
        .delete_worklog(delete.issue_id.clone(), delete.worklog_id.to_owned())
        .await
    {
        Ok(_) => println!("Jira work log id {} deleted", &delete.worklog_id),
        Err(e) => {
            println!(
                "An error occurred, worklog entry probably not deleted: {}",
                e
            );
            exit(4);
        }
    }
    journal::remove_entry_from_journal(&PathBuf::from(app_config.application_data.journal_data_file_name), delete.worklog_id.as_str());
    println!("Removed entry {} from local journal", delete.worklog_id);
}

async fn status_subcommand(status: Status) {
    let app_config = get_app_config();

    let jira_client = get_jira_client(&app_config);
    let start_after = status.after.map(|s| str_to_date_time(&s).unwrap());

    let mut worklog_entries: Vec<Worklog> = Vec::new();
    let mut issue_information: HashMap<String, JiraIssue> = HashMap::new();

    let keys = if status.issues.is_none() {
        journal::find_unique_keys(&PathBuf::from(app_config.application_data.journal_data_file_name))
    } else {
        status.issues.unwrap()
    };
    if keys.is_empty() {
        eprintln!("No issues provided on command line and no issues found in local journal");
        eprintln!("You want to use the -i option and specify issues");
        exit(4);
    }
    eprintln!("Retrieving data for time codes: {}", &keys.join(", "));

    for issue in keys.iter() {
        let mut entries = match jira_client
            .get_worklogs_for_current_user(issue, start_after)
            .await
        {
            Ok(result) => result,
            Err(e) => match e {
                StatusCode::NOT_FOUND => {
                    eprintln!("Issue {} not found", issue);
                    exit(4);
                }
                other => {
                    eprintln!(
                        "ERROR: Unknown http status code {} for issue {}",
                        other, issue
                    );
                    exit(16);
                }
            },
        };
        worklog_entries.append(&mut entries);
        let issue_info = match jira_client.get_issue_by_id_or_key(issue).await {
            Ok(r) => r,
            Err(e) => match e {
                StatusCode::NOT_FOUND => {
                    eprintln!("Issue {} not found", issue);
                    exit(4);
                }
                other => {
                    eprintln!(
                        "ERROR: Unknown http status code {} for issue {}",
                        other, issue
                    );
                    exit(4);
                }
            },
        };
        // Allows us to look up the issue by numeric id to augment the report
        issue_information.insert(issue_info.id.to_string(), issue_info);
    }

    issue_and_entry_report(&mut worklog_entries, &mut issue_information);
    println!();

    let issue_keys_by_command_line_order = keys
        .iter()
        .map(|k| JiraKey(k.to_owned()))
        .collect();
    table_report::table_report(
        &mut worklog_entries,
        &issue_keys_by_command_line_order,
        &issue_information,
    );
}

async fn add_subcommand(add: &mut Add) {
    let app_config = get_app_config();
    let jira_client = get_jira_client(&app_config);

    let time_tracking_options = match jira_client.get_time_tracking_options().await {
        Ok(t) => t,
        Err(e) => {
            eprintln!("Failed to create the Jira client. Http status code {}", e);
            exit(4);
        }
    };

    info!("Global Jira options: {:?}", &time_tracking_options);

    if add.durations.is_empty() {
        eprintln!("Must specify a duration with --duration");
        exit(4);
    }

    add.issue = add.issue.to_uppercase(); // Ensure the issue id is always uppercase

    // If there is only a single duration which does starts with a numeric
    debug!(
                "Length: {} and durations[0]: {}",
                add.durations.len(),
                add.durations[0].chars().next().unwrap()
            );

    let mut added_worklog_items: Vec<JournalEntry> = vec![];

    if add.durations.len() == 1 && add.durations[0].chars().next().unwrap() <= '9' {
        // Single duration without a "day name" prefix
        // like for instance --duration 7,5h
        println!("Adding single entry");
        let result = add_single_entry(
            &jira_client,
            &time_tracking_options,
            add.issue.clone(),
            &add.durations[0],
            add.started.clone(),
            add.comment.clone(),
        )
            .await;
        added_worklog_items.push(result);
    } else if !add.durations.is_empty() && add.durations[0].chars().next().unwrap() >= 'A' {
        // One or more durations with day name prefix, like for instance:
        // --duration mon:7,5h tue:1h wed:1d
        debug!("Handling multiple entries");
        added_worklog_items = add_multiple_entries(
            jira_client,
            time_tracking_options,
            add.issue.clone(),
            add.durations.clone(),
            add.comment.clone(),
        )
            .await;
    } else {
        eprintln!(
            "Internal error, unable to parse the durations. Did not understand: {}",
            add.durations[0]
        );
        exit(4);
    }
    // Writes the added worklog items to our local journal
    add_worklog_entries_to_journal(added_worklog_items);
}

fn get_jira_client(app_config: &ApplicationConfig) -> JiraClient {
=======
fn get_jira_client(app_config: &config::Application) -> JiraClient {
>>>>>>> eeba669f

    match JiraClient::new(
        &app_config.jira.jira_url,
        &app_config.jira.user,
        &app_config.jira.token,
    ) {
        Ok(client) => client,
        Err(e) => {
            eprintln!("ERROR: Unable to create a new http-client for Jira: {e}");
            exit(8);
        }
    }
}

fn get_app_config() -> config::Application {
    let Ok(app_config) = config::load_configuration() else {
        println!(
            "Config file {} not found.",
            file_name().to_string_lossy()
        );
        println!("Create it with: jira_worklog config --user <EMAIL> --token <JIRA_TOKEN>");
        println!("See 'config' subcommand for more details");
        exit(4);
    };

    debug!("jira_url: '{}'", app_config.jira.jira_url);
    debug!("user: '{}'", app_config.jira.user);
    debug!("token: '{}'", app_config.jira.token);
    app_config
}

fn list_config_and_exit() {
    println!(
        "Configuration file {}:\n",
        file_name().to_string_lossy()
    );
    match config::load_configuration() {
        Ok(config) => {
            let toml_as_string = config::application_config_to_string(&config);
            println!("{toml_as_string}");
        }
        Err(_) => {
            println!("Config file does not exist or is empty. Use --token and --user to create it");
        }
    }
    exit(0);
}


#[allow(dead_code, deprecated)]
fn old_weekly_summary_report(worklog_entries: &mut [Worklog]) {
    // Accumulates the total amount of hours per day
    let mut daily_sum: BTreeMap<NaiveDate, i32> = BTreeMap::new();
    for worklog_entry in worklog_entries.iter() {
        let local_date = worklog_entry.started.with_timezone(&Local).date_naive();
        let _accumulated = match daily_sum.get(&local_date) {
            None => daily_sum.insert(local_date, worklog_entry.timeSpentSeconds),
            Some(accumulated) => {
                daily_sum.insert(local_date, accumulated + worklog_entry.timeSpentSeconds)
            }
        };
    }

    let mut sum_per_week = 0;
    let mut current_week = 0;
    let mut sum_per_month = 0;
    let mut current_month = 0;
    let mut monthly_totals: BTreeMap<u32, i32> = BTreeMap::new();

    println!("CW {:10} {:3} {:8} ", "Date", "Day", "Duration");
    for (dt, accum_per_day) in &daily_sum {
        if current_week == 0 {
            current_week = dt.iso_week().week();
        }
        if current_month == 0 {
            current_month = dt.month();
        }

        if date_util::is_new_week(current_week, dt) {
            print_sum_per_week(&mut sum_per_week, dt.iso_week().week() - 1);
            current_week = dt.iso_week().week();
            sum_per_week = 0;
        }
        // Excludes current month
        if dt.month() > current_month {
            monthly_totals.insert(current_month, sum_per_month);
            current_month = dt.month();
            sum_per_month = 0;
        }
        let duration_this_day = date_util::seconds_to_hour_and_min(accum_per_day);
        println!(
            "{:2} {:10} {:3} {:8}",
            dt.iso_week().week(),
            dt,
            dt.weekday(),
            duration_this_day
        );
        sum_per_week += accum_per_day;
        sum_per_month += accum_per_day;
    }
    print_sum_per_week(&mut sum_per_week, Local::now().iso_week().week());

    println!();
    for (month, total) in monthly_totals {
        println!(
            "{:9} {}",
            date_util::month_name(month).name(),
            date_util::seconds_to_hour_and_min(&total)
        );
    }
}

fn issue_and_entry_report(
    status_entries: &mut [Worklog],
    issue_information: &mut HashMap<String, JiraIssue>,
) {
    println!(
        "{:8} {:7} {:7} {:<7} {:22} {:10} Comment",
        "Issue", "IssueId", "Id", "Weekday", "Started", "Time spent",
    );
    status_entries.sort_by(|e, other| {
        e.issueId
            .cmp(&other.issueId)
            .then_with(|| e.started.cmp(&other.started))
    });

    for e in status_entries.iter() {
        let issue_key: &str = match issue_information.get(&e.issueId) {
            None => "Unknown",
            Some(issue) => issue.key.value(),
        };
        println!(
            "{:8} {:7} {:7} {:<7} {:22} {:10} {}",
            issue_key,
            e.issueId,
            e.id,
            format!("{}", e.started.weekday()),
            format!(
                "{}",
                e.started.with_timezone(&Local).format("%Y-%m-%d %H:%M %z")
            ),
            date_util::seconds_to_hour_and_min(&e.timeSpentSeconds),
            e.comment.as_deref().unwrap_or("")
        );
    }
}

///
/// Handles list of durations specified with 3 letter abbreviations for the day name, followed by
/// ':' and the numeric duration followed by the unit ('d'=day, 'h'=hour)
/// Examples durations:
///     mon:1d tue:3,5h wed:4.5h
/// Note the decimal separator may be presented as either european format with comma (",") or US format
/// with full stop (".")
async fn add_multiple_entries(
    jira_client: JiraClient,
    time_tracking_options: TimeTrackingConfiguration,
    issue: String,
    durations: Vec<String>,
    comment: Option<String>,
) -> Vec<Entry> {
    // Parses the list of durations in the format XXX:nn,nnU, i.e. Mon:1,5h into Weekday, duration and unit
    let durations: Vec<(Weekday, f32, String)> = parse_worklog_durations(durations);

    let mut inserted_work_logs: Vec<Entry> = vec![];

    for entry in durations {
        let weekday = entry.0;
        let duration = entry.1;
        let unit = entry.2;

        let started = date_of_last_weekday(weekday);
        // Starts all entries at 08:00
        let started = Local
            .with_ymd_and_hms(started.year(), started.month(), started.day(), 8, 0, 0)
            .unwrap();

        let started = started.format("%Y-%m-%dT%H:%M").to_string();
        let duration = format!("{duration}{unit}");
        debug!(
            "Adding {}, {}, {}, {:?}",
            issue, &duration, started, comment
        );
        let result = add_single_entry(
            &jira_client,
            &time_tracking_options,
            issue.to_string(),
            &duration,
            Some(started),
            comment.clone(),
        )
        .await;
        inserted_work_logs.push(result);
    }
    inserted_work_logs
}

async fn add_single_entry(
    jira_client: &JiraClient,
    time_tracking_options: &TimeTrackingConfiguration,
    issue: String,
    duration: &str,
    started: Option<String>,
    comment: Option<String>,
) -> Entry {
    debug!(
        "add_single_entry({}, {}, {:?}, {:?})",
        &issue, duration, started, comment
    );
    // Transforms strings like "1h", "1d", "1w" into number of seconds. Decimal point and full stop supported
    let time_spent_seconds = match TimeSpent::from_str(
        duration,
        time_tracking_options.workingHoursPerDay,
        time_tracking_options.workingDaysPerWeek,
    ) {
        Ok(time_spent) => time_spent.time_spent_seconds,
        Err(e) => {
            eprintln!("Unable to figure out the duration of your worklog entry from '{duration}', error message is: {e}");
            exit(4);
        }
    };
    debug!("time spent in seconds: {}_", time_spent_seconds);

    // If a starting point was given, transform it from string to a full DateTime<Local>
    let starting_point = started.as_ref().map(|dt| str_to_date_time(dt).unwrap());
    // Optionally calculates the starting point after which it is verified
    let calculated_start = calculate_started_time(starting_point, time_spent_seconds)
        .unwrap_or_else(|err: DateTimeError| {
            eprintln!("{err}");
            exit(4);
        });

    println!("Using these parameters as input:");
    println!("\tIssue: {}", issue.as_str());
    println!(
        "\tStarted: {}  ({})",
        calculated_start.to_rfc3339(),
        started.map_or("computed", |_| "computed from command line")
    );
    println!("\tDuration: {time_spent_seconds}s");
    println!("\tComment: {}", comment.as_deref().unwrap_or("None"));

    let result = match jira_client
        .insert_worklog(
            issue.as_str(),
            calculated_start,
            time_spent_seconds,
            comment.as_deref().unwrap_or(""),
        )
        .await
    {
        Ok(result) => result,
        Err(e) => match e {
            StatusCode::NOT_FOUND => {
                eprintln!("WARNING: Issue {issue} not found");
                exit(4);
            }
            other => {
                eprintln!("ERROR: Unable to insert worklog entry for issue {issue}, http error code {other}");
                exit(4);
            }
        },
    };

    println!(
        "Added work log entry Id: {} Time spent: {} Time spent in seconds: {} Comment: {}",
        &result.id,
        &result.timeSpent,
        &result.timeSpentSeconds,
        &result.comment.as_deref().unwrap_or("")
    );
    println!("To delete entry: jira_worklog del -i {} -w {}", issue, &result.id);

    Entry {
        issue_key: issue,
        worklog_id: result.id,
        started: calculated_start.with_timezone(&Local),
        time_spent_seconds: result.timeSpentSeconds,
        comment
    }

}

fn configure_logging(opts: &Opts) {
    let mut tmp_dir = env::temp_dir();
    tmp_dir.push("jira_worklog.log");

    if opts.verbosity.is_some() {
        println!("Logging to {}", &tmp_dir.to_string_lossy());
    }

    let target = Box::new(File::create(tmp_dir).expect("Can't create file"));

    // If nothing else was specified in RUST_LOG, use 'warn'
    env_logger::Builder::from_env(Env::default().default_filter_or(opts.verbosity.map_or(
        "warn",
        |lvl| match lvl {
            LogLevel::Debug => "debug",
            LogLevel::Info => "info",
            LogLevel::Warn => "warn",
            LogLevel::Error => "error",
        },
    )))
    .target(env_logger::Target::Pipe(target))
    .init();
    debug!("Logging started");

}

#[allow(dead_code)]
pub fn print_sum_per_week(sum_per_week: &mut i32, week: u32) {
    println!("{:-<23}", "");
    println!(
        "ISO week {}, sum: {} ",
        week,
        date_util::seconds_to_hour_and_min(sum_per_week)
    );
    println!("{:=<23}", "");
    println!();
}<|MERGE_RESOLUTION|>--- conflicted
+++ resolved
@@ -125,7 +125,7 @@
 }
 
 /// Create, modify or list the configuration file.
-/// The configuration file will be automagically created if you use `--token`, `--user` or `--jira_url`
+/// The configuration file will be automagically created if you use --token, --user or --jira_url
 #[derive(Parser)]
 struct Configuration {
     /// The Jira security API token obtained from your Manage Account -> Security
@@ -149,16 +149,14 @@
 }
 
 #[tokio::main]
-#[allow(clippy::too_many_lines)]
 async fn main() {
-    println!("Version: {VERSION}");
+    println!("Version: {}", VERSION);
 
     let opts: Opts = Opts::parse();
     configure_logging(&opts); // Handles the -v option
 
     match opts.subcmd {
         SubCommand::Add(mut add) => {
-<<<<<<< HEAD
             add_subcommand(&mut add).await;
         }
 
@@ -168,189 +166,6 @@
 
         SubCommand::Status(status) => {
             status_subcommand(status).await;
-=======
-            let app_config = get_app_config();
-            let jira_client = get_jira_client(&app_config);
-
-            let time_tracking_options = match jira_client.get_time_tracking_options().await {
-                Ok(t) => t,
-                Err(e) => {
-                    eprintln!("Failed to create the Jira client. Http status code {e}");
-                    exit(4);
-                }
-            };
-
-            info!("Global Jira options: {:?}", &time_tracking_options);
-
-            if add.durations.is_empty() {
-                eprintln!("Must specify a duration with --duration");
-                exit(4);
-            }
-
-            add.issue = add.issue.to_uppercase(); // Ensure the issue id is always uppercase
-
-            // If there is only a single duration which does starts with a numeric
-            debug!(
-                "Length: {} and durations[0]: {}",
-                add.durations.len(),
-                add.durations[0].chars().next().unwrap()
-            );
-
-            let mut added_worklog_items: Vec<Entry> = vec![];
-
-            if add.durations.len() == 1 && add.durations[0].chars().next().unwrap() <= '9' {
-                // Single duration without a "day name" prefix
-                // like for instance --duration 7,5h
-                println!("Adding single entry");
-                let result = add_single_entry(
-                    &jira_client,
-                    &time_tracking_options,
-                    add.issue,
-                    &add.durations[0],
-                    add.started,
-                    add.comment,
-                )
-                .await;
-                added_worklog_items.push(result);
-            } else if !add.durations.is_empty() && add.durations[0].chars().next().unwrap() >= 'A' {
-                // One or more durations with day name prefix, like for instance:
-                // --duration mon:7,5h tue:1h wed:1d
-                debug!("Handling multiple entries");
-                added_worklog_items = add_multiple_entries(
-                    jira_client,
-                    time_tracking_options,
-                    add.issue,
-                    add.durations,
-                    add.comment,
-                )
-                .await;
-            } else {
-                eprintln!(
-                    "Internal error, unable to parse the durations. Did not understand: {}",
-                    add.durations[0]
-                );
-                exit(4);
-            }
-            // Writes the added worklog items to our local journal
-            add_worklog_entries(added_worklog_items);
-        }
-
-        SubCommand::Del(delete) => {
-            let app_config = get_app_config();
-            let jira_client = get_jira_client(&app_config);
-
-            let current_user = jira_client.get_current_user().await;
-            let worklog_entry = match jira_client
-                .get_worklog(&delete.issue_id, &delete.worklog_id)
-                .await
-            {
-                Ok(result) => result,
-                Err(e) => match e {
-                    StatusCode::NOT_FOUND => {
-                        eprintln!(
-                            "Worklog {} for issue '{}' not found",
-                            &delete.worklog_id, &delete.issue_id
-                        );
-                        exit(4);
-                    }
-                    other => {
-                        eprintln!("ERROR: unknown http status code: {other}");
-                        exit(16)
-                    }
-                },
-            };
-
-            if worklog_entry.author.accountId != current_user.account_id {
-                eprintln!(
-                    "ERROR: You are not the owner of worklog with id {}",
-                    &delete.worklog_id
-                );
-                exit(403);
-            }
-
-            match jira_client
-                .delete_worklog(delete.issue_id, delete.worklog_id.clone())
-                .await
-            {
-                Ok(()) => println!("Jira work log id {} deleted", &delete.worklog_id),
-                Err(e) => {
-                    println!("An error occurred, worklog entry probably not deleted: {e}");
-                    exit(4);
-                }
-            }
-            journal::remove_entry(&PathBuf::from(app_config.application_data.journal_data_file_name), delete.worklog_id.as_str());
-            println!("Removed entry {} from local journal", delete.worklog_id);
-        }
-
-        SubCommand::Status(status) => {
-            let app_config = get_app_config();
-
-            let jira_client = get_jira_client(&app_config);
-            let start_after = status.after.map(|s| str_to_date_time(&s).unwrap());
-
-            let mut worklog_entries: Vec<Worklog> = Vec::new();
-            let mut issue_information: HashMap<String, JiraIssue> = HashMap::new();
-
-            let keys = if status.issues.is_none() {
-                journal::find_unique_keys(&PathBuf::from(app_config.application_data.journal_data_file_name))
-            } else {
-                status.issues.unwrap()
-            };
-            if keys.is_empty() {
-                eprintln!("No issues provided on command line and no issues found in local journal");
-                eprintln!("You want to use the -i option and specify issues");
-                exit(4);
-            }
-            eprintln!("Retrieving data for time codes: {}", &keys.join(", "));
-
-            for issue in &keys {
-                let mut entries = match jira_client
-                    .get_worklogs_for_current_user(issue, start_after)
-                    .await
-                {
-                    Ok(result) => result,
-                    Err(e) => match e {
-                        StatusCode::NOT_FOUND => {
-                            eprintln!("Issue {issue} not found");
-                            exit(4);
-                        }
-                        other => {
-                            eprintln!("ERROR: Unknown http status code {other} for issue {issue}");
-                            exit(16);
-                        }
-                    },
-                };
-                worklog_entries.append(&mut entries);
-                let issue_info = match jira_client.get_issue_by_id_or_key(issue).await {
-                    Ok(r) => r,
-                    Err(e) => match e {
-                        StatusCode::NOT_FOUND => {
-                            eprintln!("Issue {issue} not found");
-                            exit(4);
-                        }
-                        other => {
-                            eprintln!("ERROR: Unknown http status code {other} for issue {issue}");
-                            exit(4);
-                        }
-                    },
-                };
-                // Allows us to look up the issue by numeric id to augment the report
-                issue_information.insert(issue_info.id.to_string(), issue_info);
-            }
-
-            issue_and_entry_report(&mut worklog_entries, &mut issue_information);
-            println!();
-
-            let issue_keys_by_command_line_order = keys
-                .iter()
-                .map(|k| JiraKey(k.to_owned()))
-                .collect();
-            table_report::table_report(
-                &mut worklog_entries,
-                &issue_keys_by_command_line_order,
-                &issue_information,
-            );
->>>>>>> eeba669f
         }
 
         SubCommand::Config(config) => match config {
@@ -376,7 +191,7 @@
                     Err(e) => {
                         eprintln!(
                             "ERROR: Unable to load or create configuration file {}, reason:{}",
-                            file_name().to_string_lossy(),
+                            config_file_name().to_string_lossy(),
                             e
                         );
                         exit(4);
@@ -391,27 +206,26 @@
                 if let Some(jira_url) = jira_url {
                     app_config.jira.jira_url = jira_url.to_string();
                 }
-
-                let _ = save_configuration(&app_config);
+                save_configuration(app_config);
                 println!(
                     "Configuration saved to {}",
-                    file_name().to_string_lossy()
+                    config_file_name().to_string_lossy()
                 );
                 exit(0);
             }
             Configuration { remove: true, .. } => match remove_configuration() {
-                Ok(()) => {
+                Ok(_) => {
                     println!(
                         "Configuration file {} removed",
-                        file_name().to_string_lossy()
-                    );
+                        config_file_name().to_string_lossy()
+                    )
                 }
                 Err(e) => {
                     println!(
                         "ERROR:Unable to remove configuration file {} : {}",
-                        file_name().to_string_lossy(),
+                        config_file_name().to_string_lossy(),
                         e
-                    );
+                    )
                 }
             },
         }, // end Config
@@ -426,7 +240,6 @@
     }
 }
 
-<<<<<<< HEAD
 async fn delete_subcommand(delete: &Del) {
     let app_config = get_app_config();
     let jira_client = get_jira_client(&app_config);
@@ -621,9 +434,6 @@
 }
 
 fn get_jira_client(app_config: &ApplicationConfig) -> JiraClient {
-=======
-fn get_jira_client(app_config: &config::Application) -> JiraClient {
->>>>>>> eeba669f
 
     match JiraClient::new(
         &app_config.jira.jira_url,
@@ -632,7 +442,7 @@
     ) {
         Ok(client) => client,
         Err(e) => {
-            eprintln!("ERROR: Unable to create a new http-client for Jira: {e}");
+            eprintln!("ERROR: Unable to create a new http-client for Jira: {}", e);
             exit(8);
         }
     }
@@ -658,15 +468,15 @@
 fn list_config_and_exit() {
     println!(
         "Configuration file {}:\n",
-        file_name().to_string_lossy()
+        config_file_name().to_string_lossy()
     );
     match config::load_configuration() {
         Ok(config) => {
             let toml_as_string = config::application_config_to_string(&config);
-            println!("{toml_as_string}");
+            println!("{}", toml_as_string);
         }
         Err(_) => {
-            println!("Config file does not exist or is empty. Use --token and --user to create it");
+            println!("Config file does not exist or is empty. Use --token and --user to create it")
         }
     }
     exit(0);
@@ -790,7 +600,7 @@
 
     let mut inserted_work_logs: Vec<Entry> = vec![];
 
-    for entry in durations {
+    for entry in durations.into_iter() {
         let weekday = entry.0;
         let duration = entry.1;
         let unit = entry.2;
@@ -802,7 +612,7 @@
             .unwrap();
 
         let started = started.format("%Y-%m-%dT%H:%M").to_string();
-        let duration = format!("{duration}{unit}");
+        let duration = format!("{}{}", duration, unit);
         debug!(
             "Adding {}, {}, {}, {:?}",
             issue, &duration, started, comment

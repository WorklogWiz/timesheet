--- conflicted
+++ resolved
@@ -25,37 +25,9 @@
 }
 
 #[tokio::test]
-<<<<<<< HEAD
+
 async fn create_multiple_issues_fast_version() -> Result<(), Box<dyn std::error::Error>> {
-=======
-async fn create_multiple_issues_slow_version() -> Result<(), Box<dyn std::error::Error>> {
-    let jira_client = create_jira_client().await;
-    let mut issues = Vec::new();
-    for _ in 0..10 {
-        let new_issue = jira_client
-            .create_issue(
-                &JiraProjectKey { key: "NOR" },
-                "Test issue",
-                Some("Test description".to_string()),
-            )
-            .await?;
-        assert!(!new_issue.key.is_empty());
-        debug!("Created issue {}", new_issue.key);
-        let jira_key = JiraKey::from(new_issue.key);
-        issues.push(jira_key);
-    }
-    assert!(!issues.is_empty());
-    for jira_key in issues {
-        debug!("Deleting issue {}", jira_key);
-        jira_client.delete_issue(&jira_key).await?;
-    }
-    Ok(())
-}
 
-#[tokio::test]
-async fn create_multiple_issues_fast_version() -> Result<(), Box<dyn std::error::Error>> {
-    init();
->>>>>>> 7fb25a92
     let issue_keys = test_data::create_batch_of_issues(10, JiraProjectKey { key: "NOR" }).await?;
     debug!("Created {} issues", issue_keys.len());
     assert!(!issue_keys.is_empty());

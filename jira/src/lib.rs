//!
//! `jira_lib` is a collection of useful functions when interacting with
//! Jira using the official REST interface.
//!
//! Many of the types have been declared specifically for the purpose of work log management,
//! and are hence not generic.
use std::{
    collections::BTreeMap,
    error::Error,
    fmt::{self, Formatter},
};

use chrono::{DateTime, Days, Local, NaiveDateTime, TimeZone};
use futures::StreamExt;
use log::{debug, info, warn};
use models::{
    issue::{Issue, IssuesPage},
    project::{JiraProjectsPage, Project},
    user::User,
    worklog::{Insert, Worklog, WorklogsPage},
};
use reqwest::{
    header::{ACCEPT, CONTENT_TYPE},
    Client, Method, RequestBuilder, StatusCode,
};

use crate::models::core::JiraKey;
use crate::models::issue::{JiraIssueFields, JiraIssueType, JiraNewIssue, JiraNewIssueResponse};
use crate::models::project::JiraProjectKey;
use crate::models::setting::{GlobalSettings, TimeTrackingConfiguration};
use serde::{de::DeserializeOwned, Deserialize, Serialize};
use url::{ParseError, Url};

pub mod models;

type Result<T> = std::result::Result<T, JiraError>;

const FUTURE_BUFFER_SIZE: usize = 20;

#[derive(Serialize, Deserialize, Debug)]
pub struct Errors {
    #[serde(rename = "errorMessages")]
    pub error_messages: Vec<String>,
    pub errors: Option<BTreeMap<String, String>>,
}

#[derive(Debug)]
pub enum JiraError {
    Unauthorized,
    MethodNotAllowed,
    NotFound(String),
    Fault { code: StatusCode, errors: Errors },
    RequiredParameter(String),
    DeleteFailed(StatusCode),
    WorklogNotFound(String, String),
    RequestError(reqwest::Error),
    SerializationError(serde_json::error::Error),
    ParseError(ParseError),
    UnexpectedStatus,
    UriTooLong(String),
}

#[allow(clippy::enum_glob_use)]
impl fmt::Display for JiraError {
    fn fmt(&self, f: &mut Formatter<'_>) -> fmt::Result {
        use crate::JiraError::*;

        match self {
            RequiredParameter(param_name) => {
                writeln!(f, "Parameter '{param_name}' must contain a a value")
            }
            DeleteFailed(sc) => writeln!(f, "Failed to delete: {sc}"),
            WorklogNotFound(issue, worklog_id) => writeln!(
                f,
                "Worklog entry with issue_key: {issue} and worklog_id: {worklog_id} not found"
            ),
            RequestError(e) => writeln!(
                f,
                "Internal error in reqwest library: {}",
                e.to_string().as_str()
            ),
            ParseError(e) => writeln!(f, "Could not connect to Jira: {e:?}!"),
            SerializationError(e) => writeln!(f, "Could not serialize/deserialize: {e:?}!"),
            Fault {
                ref code,
                ref errors,
            } => writeln!(f, "Jira Client Error ({code}):\n{errors:#?}"),
            Unauthorized => todo!(),
            MethodNotAllowed => todo!(),
            NotFound(url) => writeln!(f, "Not found: '{url}'"),
            UnexpectedStatus => todo!(),
            UriTooLong(uri) => write!(f, "URI too long: {uri} "),
        }
    }
}

impl Error for JiraError {
    // Ref: https://stackoverflow.com/questions/62869360/should-an-error-with-a-source-include-that-source-in-the-display-output
    fn source(&self) -> Option<&(dyn Error + 'static)> {
        match self {
            JiraError::RequiredParameter(_) => None,
            _ => self.source(),
        }
    }
}

impl From<ParseError> for JiraError {
    fn from(error: ParseError) -> JiraError {
        JiraError::ParseError(error)
    }
}

impl From<reqwest::Error> for JiraError {
    fn from(error: reqwest::Error) -> JiraError {
        JiraError::RequestError(error)
    }
}

impl From<serde_json::error::Error> for JiraError {
    fn from(error: serde_json::error::Error) -> JiraError {
        JiraError::SerializationError(error)
    }
}

#[derive(Clone, Debug)]
pub enum Credentials {
    Anonymous,
    Basic(String, String),
    Bearer(String),
}

impl Credentials {
    fn apply(&self, request: RequestBuilder) -> RequestBuilder {
        match self {
            Credentials::Anonymous => request,
            Credentials::Basic(ref user, ref pass) => {
                request.basic_auth(user.to_owned(), Some(pass.to_owned()))
            }
            Credentials::Bearer(ref token) => request.bearer_auth(token.to_owned()),
        }
    }
}

///
/// # Example
///
/// ```rust,ignore
/// use jira::Jira;
/// use jira::Credentials;
///
/// #[tokio::main]
/// async fn main() -> Result<(), Box<dyn std::error::Error>> {
///     let jira = Jira::new(
///         "https://your-jira-instance.atlassian.net",
///         Credentials::Basic("your_username".to_string(), "your_api_token".to_string()),
///     )?;
///
///     let response: serde_json::Value = jira.get("/issue/TEST-1").await?;
///     println!("Issue data: {:?}", response);
///
///     Ok(())
/// }
/// ```
#[derive(Clone)]
pub struct Jira {
    host: Url,
    api: String,
    credentials: Credentials,
    pub client: Client,
}

impl Jira {
    /// Example usage:
    ///
    /// ```rust,ignore
    /// use jira::Jira;
    /// use jira::Credentials;
    ///
    /// #[tokio::main]
    /// async fn main() -> Result<(), Box<dyn std::error::Error>> {
    ///     let jira = Jira::new(
    ///         "https://your-jira-instance.atlassian.net",
    ///         Credentials::Basic("your_username".to_string(), "your_api_token".to_string()),
    ///     )?;
    ///
    ///     let response: serde_json::Value = jira.get("/issue/TEST-1").await?;
    ///     println!("Issue data: {:?}", response);
    ///
    ///     Ok(())
    /// }
    /// ```
    ///
    /// # Errors
    ///
    /// This function returns an error in the following cases:
    ///
    /// * If `host` is not a valid URL, a `ParseError` will be returned.
    /// * If the provided credentials are not valid or cause unexpected behavior during API interaction,
    ///   subsequent requests using this instance may fail.
    pub fn new<H>(host: H, credentials: Credentials) -> Result<Jira>
    where
        H: Into<String>,
    {
        let host = Url::parse(&host.into())?;

        Ok(Jira {
            host,
            api: "api".to_string(),
            client: Client::new(),
            credentials,
        })
    }

    async fn request<D>(&self, method: Method, endpoint: &str, body: Option<Vec<u8>>) -> Result<D>
    where
        D: DeserializeOwned,
    {
        let url = self
            .host
            .join(&format!("rest/{}/latest{endpoint}", self.api))?;

        let mut request = self
            .client
            .request(method, url.clone())
            .header(CONTENT_TYPE, "application/json")
            .header(ACCEPT, "application/json");

        request = self.credentials.apply(request);

        if let Some(body) = body {
            request = request.body(body);
        }
        debug!("request '{:?}'", request);

        let response = request.send().await?;

        let status = response.status();
        let body = &response.text().await?;
        debug!("status {:?} body '{:?}'", status, body);
        match status {
            StatusCode::UNAUTHORIZED => Err(JiraError::Unauthorized),
            StatusCode::METHOD_NOT_ALLOWED => Err(JiraError::MethodNotAllowed),
            StatusCode::NOT_FOUND => Err(JiraError::NotFound(url.to_string())),
            StatusCode::URI_TOO_LONG => Err(JiraError::UriTooLong(url.to_string())),
            client_err if client_err.is_client_error() => {
                eprintln!("ERROR: http GET returned {status} for {url}, reason:{body}");
                Err(JiraError::Fault {
                    code: status,
                    errors: serde_json::from_str::<Errors>(body)?,
                })
            }
            _ => {
                let data = if body.is_empty() { "null" } else { body };
                Ok(serde_json::from_str::<D>(data)?)
            }
        }
    }

    ///
    /// Sends an HTTP GET request to the specified Jira endpoint.
    ///
    /// # Parameters
    ///
    /// * `endpoint`: A string slice that specifies the Jira API endpoint to be called.
    ///
    /// # Returns
    ///
    /// A `Result` containing the response of type `D` if successful, or a `JiraError` if an error occurs.
    ///
    /// # Errors
    ///
    /// This function returns errors for the following cases:
    /// * Failure in sending the GET request.
    /// * Issues while deserializing the response into the expected type `D`.
    ///
    pub async fn get<D>(&self, endpoint: &str) -> Result<D>
    where
        D: DeserializeOwned,
    {
        self.request::<D>(Method::GET, endpoint, None).await
    }

    async fn delete<D>(&self, endpoint: &str) -> Result<D>
    where
        D: DeserializeOwned,
    {
        self.request::<D>(Method::DELETE, endpoint, None).await
    }

    async fn post<D, S>(&self, endpoint: &str, body: S) -> Result<D>
    where
        D: DeserializeOwned,
        S: Serialize,
    {
        let data = serde_json::to_string::<S>(&body)?;
        self.request::<D>(Method::POST, endpoint, Some(data.into_bytes()))
            .await
    }

    /// Searches for Jira issues based on provided projects and/or issue keys.
    ///
    /// # Parameters
    /// * `projects`: A vector of project keys (e.g., `["TEST", "PROJ"]`). Can be empty.
    /// * `issue_keys`: A slice of issue keys to search for (e.g., `["TEST-1", "PROJ-2"]`). Can be empty.
    ///
    /// # Returns
    /// A `Result` containing a vector of `Issue` if successful, or a `JiraError` if an error occurs.
    ///
    /// # Errors
    /// Returns an error if:
    /// * Both `projects` and `issue_keys` are empty.
    /// * Network requests fail.
    /// * Parsing the response fails.
    ///
    /// # Examples
    /// This function requires proper setup of Jira client and works asynchronously.
    pub async fn search_issues(
        &self,
        projects: &Vec<&str>,
        issue_keys: &[JiraKey],
    ) -> Result<Vec<Issue>> {
        if projects.is_empty() && issue_keys.is_empty() {
            warn!("No projects or issue keys provided");
            return Ok(Vec::<Issue>::new());
        }

        let mut jql = String::new();
        if !projects.is_empty() {
            jql = format!("project in ({})", projects.join(","));
        }
        if !issue_keys.is_empty() {
            // and comma-separated list of issue keys
            let keys_spec = issue_keys
                .iter()
                .map(std::string::ToString::to_string)
                .collect::<Vec<_>>()
                .join(",");

            if jql.is_empty() {
                // No Project clause, so only add the issue keys
                jql.push_str(format!("issuekey in ({keys_spec})").as_str());
            } else {
                // Appends the set of issue keys, if project clause exists
                let s = format!("{jql} and issuekey in ({keys_spec})");
                jql = s;
            }
        }
<<<<<<< HEAD
        jql.push_str(" AND worklogAuthor is not EMPTY ");
        let jql_encoded = urlencoding::encode(&jql);
        debug!("search_issues() :- Composed this JQL: {jql}");
=======

        let jql_encoded = urlencoding::encode(&jql);
>>>>>>> 7fb25a92

        let jira_issues = self.fetch_jql_result(jql_encoded.as_ref()).await?;
        Ok(jira_issues)
    }

    /// Fetches paginated JQL results from the Jira server
    #[allow(clippy::cast_possible_wrap)]
    #[allow(clippy::cast_sign_loss)]
    async fn fetch_jql_result(&self, jql_encoded: &str) -> Result<Vec<Issue>> {
        let mut resource = Self::compose_resource_for_next_jql_page(jql_encoded, 0, 50);

        let mut jira_issues: Vec<Issue> = Vec::new();
        loop {
<<<<<<< HEAD
            debug!("Fetching next page of search results ...");
=======
>>>>>>> 7fb25a92
            let mut jira_issues_page = self.get::<IssuesPage>(&resource).await?;
            let last_page = jira_issues_page.issues.is_empty()
                || jira_issues_page.issues.len() < jira_issues_page.max_results as usize;
            if !last_page {
                resource = Self::compose_resource_for_next_jql_page(
                    jql_encoded,
                    jira_issues_page.start_at
                        + i32::try_from(jira_issues_page.issues.len()).unwrap(),
                    jira_issues_page.max_results,
                );
            }
            jira_issues.append(&mut jira_issues_page.issues);
<<<<<<< HEAD
            debug!("Fetched {} issues", jira_issues.len());
=======
>>>>>>> 7fb25a92
            if last_page {
                break;
            }
        }
        Ok(jira_issues)
    }

    /// Composes the resource string for the next page of JQL results
    fn compose_resource_for_next_jql_page(
        jql_encoded: &str,
        start_at: i32,
        max_results: i32,
    ) -> String {
        let resource = format!(
            "/search?jql={}&startAt={}&maxResults={}&fields={}",
            jql_encoded, start_at, max_results, "id,key,summary,components,description"
        );
        resource
    }

    ///
    /// Retrieves all public Jira projects based on provided project keys,
    /// filtering out the private ones.
    ///
    /// Currently only used in examples
    ///
    /// This function filters out private projects automatically and handles paginated results
    /// from the Jira API, ensuring all public projects are retrieved.
    ///
    /// # Arguments
    ///
    /// * `project_keys` - List of project keys to fetch Jira projects for.
    ///
    /// # Returns
    ///
    /// A `Result` containing a `Vec` of `Project` if successful, or an error otherwise.
    ///
    /// # Errors
    ///
    /// Returns an error if:
    /// * Network requests fail.
    /// * Parsing the response fails.
    ///
    /// # Examples
    ///
    /// ```rust,ignore
    /// let jira_client = JiraClient::new("https://your-jira-instance.com", "username", "token");
    /// let project_keys = vec!["PRJ1".to_string(), "PRJ2".to_string()];
    /// let projects = jira_client.get_projects(project_keys).await?;
    /// for project in projects {
    ///     println!("Jira Project: {}", project.name);
    /// }
    /// ```
    pub async fn get_projects(&self, project_keys: Vec<String>) -> Result<Vec<Project>> {
        let start_at = 0;

        // Retrieves first page of Jira projects
        let mut project_page = self
            .get::<JiraProjectsPage>(&Self::project_search_resource(start_at, project_keys))
            .await?;

        let mut projects = Vec::<Project>::new();
        if project_page.values.is_empty() {
            // No projects, just return empty vector
            return Ok(projects);
        }

        projects.append(
            &mut project_page
                .values
                .into_iter()
                .filter(|p| !p.is_private)
                .collect(),
        );

        // While there is a URL for the next page ...
        while let Some(url) = &project_page.next_page {
            // Fetch next page of data
            project_page = self.get::<JiraProjectsPage>(&url.clone()).await?;
            // Filter out the private projects and append to our list of projects
            projects.append(
                &mut project_page
                    .values
                    .into_iter()
                    .filter(|p| !p.is_private)
                    .collect(),
            );
        }
        Ok(projects)
    }

    /// Retrieves all Jira issues for a given project.
    ///
    /// This function handles paginated results from the Jira API to fetch all issues
    /// associated with a specific project. It ensures that all issues are collected by
    /// iterating over all available pages while avoiding any potential data loss.
    ///
    /// # Arguments
    ///
    /// * `project_key` - The key of the Jira project for which issues are being retrieved.
    ///
    /// # Returns
    ///
    /// A `Result` containing a `Vec` of `Issue` if successful, or an error otherwise.
    ///
    /// # Errors
    ///
    /// Returns an error if:
    /// * Network requests fail.
    /// * Parsing the response fails.
    ///
    /// # Examples
    ///
    /// ```rust,ignore
    /// let jira_client = JiraClient::new("https://your-jira-instance.com", "username", "token");
    /// let project_key = "PRJ1".to_string();
    /// let issues = jira_client.get_issues_for_project(project_key).await?;
    /// for issue in issues {
    ///     println!("Jira Issue: {}", issue.summary);
    /// }
    /// ```
    #[allow(
        clippy::cast_sign_loss,
        clippy::cast_possible_truncation,
        clippy::cast_possible_wrap
    )]
    pub async fn get_issues_for_project(&self, project_key: String) -> Result<Vec<Issue>> {
        let mut resource = Self::compose_resource_and_params(&project_key, 0, 1024);

        let mut issues = Vec::<Issue>::new();
        loop {
            let mut issue_page = self.get::<IssuesPage>(&resource).await?;

            // issues.len() will be invalid once we move the contents of the issues into our result
            let is_last_page = issue_page.issues.len() < issue_page.max_results as usize;
            if !is_last_page {
                resource = Self::compose_resource_and_params(
                    &project_key,
                    issue_page.start_at + issue_page.issues.len() as i32,
                    issue_page.max_results,
                );
            }
            issues.append(&mut issue_page.issues);
            if is_last_page {
                break;
            }
        }
        Ok(issues)
    }

    /// Retrieves a specific worklog for a given issue.
    ///
    /// This function fetches a worklog corresponding to the provided issue ID
    /// and worklog ID. It communicates with the Jira API to retrieve the details
    /// of the worklog entry.
    ///
    /// # Parameters
    /// - `issue_id`: A string slice representing the ID of the issue to which the worklog belongs.
    /// - `worklog_id`: A string slice representing the unique ID of the worklog to retrieve.
    ///
    /// # Returns
    /// - Returns a `Result` containing the `Worklog` object on successful retrieval.
    /// - If the operation fails, it returns an appropriate error, such as network issues or
    ///   Jira API-related errors.
    ///
    /// # Errors
    /// This function may return:
    /// - `WorklogError::NetworkError` if there's an issue connecting to the Jira server.
    /// - `WorklogError::JiraResponse` if Jira responds with an error, such as an invalid worklog ID
    ///   or insufficient permissions.
    pub async fn get_work_log_by_isssue_and_id(
        &self,
        issue_id: &str,
        worklog_id: &str,
    ) -> Result<Worklog> {
        let resource = format!("/issue/{issue_id}/worklog/{worklog_id}");
        self.get::<Worklog>(&resource).await
    }

    ///
    /// Fetches worklogs for a list of issues concurrently, starting from a given time.
    ///
    /// This function performs asynchronous fetching of worklogs for multiple Jira issues
    /// in parallel. It limits the number of concurrent tasks to avoid overwhelming the system.
    ///
    /// # Arguments
    ///
    /// * `issues` - A vector of `Issue` objects for which worklogs are to be retrieved.
    /// * `start_after` - A `NaiveDateTime` specifying the cutoff start time to filter the worklogs.
    ///
    /// # Returns
    ///
    /// A `Result` containing a `Vec` of `Worklog` objects if successful. Returns an appropriate
    /// error if fetching any of the worklogs fails or there is a network issue.
    ///
    /// # Errors
    ///
    /// This function may return:
    /// * Errors related to API connectivity or network issues.
    /// * Parsing errors when handling the API responses.
    ///
    /// # Examples
    ///
    /// ```rust,ignore
    /// let jira_client = JiraClient::new("https://your-jira-instance.com", "username", "token");
    /// let issues = vec![
    ///     Issue { key: "ISSUE-1".to_string(), ..Default::default() },
    ///     Issue { key: "ISSUE-2".to_string(), ..Default::default() },
    /// ];
    /// let start_after = NaiveDateTime::parse_from_str("2023-01-01 00:00:00", "%Y-%m-%d %H:%M:%S")?;
    ///
    /// let work_logs = jira_client
    ///     .fetch_work_logs_for_issues_concurrently(issues, start_after)
    ///     .await?;
    ///
    /// for work_log in work_logs {
    ///     println!("Work log author: {}, time spent: {}", work_log.author, work_log.time_spent);
    /// }
    /// ```
    pub async fn fetch_work_logs_for_issues_concurrently(
        &self,
        issue_keys: &[JiraKey],
        start_after: NaiveDateTime,
    ) -> Result<Vec<Worklog>> {
        let futures = issue_keys.iter().map(|issue| {
            let issue_key = issue; // No clone needed here
            let me = self.clone();
            async move {
                me.get_work_logs_for_issue(issue_key.to_string(), start_after)
                    .await
            }
        });

        let results = futures::stream::iter(futures)
            .buffer_unordered(10) // Max 10 concurrent tasks
            .collect::<Vec<_>>()
            .await;

        let mut work_logs = Vec::new();
        for result in results {
            match result {
                Ok(logs) => work_logs.extend(logs),
                Err(err) => return Err(err), // Return the first error
            }
        }

        Ok(work_logs)
    }

    /// Retrieves all worklogs for the currently authenticated user associated with a specific issue.
    ///
    /// This function fetches worklogs for a given Jira issue key and filters the results
    /// to include only those created by the currently authenticated user. Optionally,
    /// it allows filtering worklogs started after a specified date.
    ///
    /// # Parameters
    /// - `issue_key`: A string slice representing the key of the Jira issue.
    /// - `started_after`: An optional `DateTime<Local>` object representing the timestamp after which
    ///   worklogs should be included. If omitted, defaults to approximately one month prior to the current date.
    ///
    /// # Returns
    /// - Returns a `Result` containing a vector of `Worklog` objects authored by the currently authenticated user on success.
    /// - If the operation fails, it returns an appropriate error, such as network issues or Jira API-related errors.
    ///
    /// # Errors
    /// This function may return:
    /// - `WorklogError::NetworkError` if there's an issue connecting to the Jira server.
    /// - `WorklogError::JiraResponse` if the Jira API responds with an error, such as insufficient permissions or issue not found.
    ///
    /// # Panics
    /// This function will panic if `issue_key` is an empty string.
    pub async fn get_work_logs_for_current_user(
        &self,
        issue_key: &str,
        started_after: Option<DateTime<Local>>,
    ) -> Result<Vec<Worklog>> {
        assert!(!issue_key.is_empty(), "Must specify an issue key");
        let date_time = started_after.unwrap_or_else(|| {
            // Defaults to a month (approx)
            Local::now().checked_sub_days(Days::new(30)).unwrap()
        });
        let naive_date_time = DateTime::from_timestamp_millis(date_time.timestamp_millis())
            .unwrap()
            .naive_local();
        let result = self
            .get_work_logs_for_issue(issue_key.to_string(), naive_date_time)
            .await?;
        debug!("Work logs retrieved, filtering them for current user ....");
        let current_user = self.get_current_user().await?;
        Ok(result
            .into_iter()
            .filter(|wl| wl.author.accountId == current_user.account_id)
            .collect())
    }

    ///
    /// Retrieves all work logs for a specific Jira issue, starting from a given time.
    ///
    /// This function fetches paginated work logs for a Jira issue by querying the Jira API.
    /// It continues retrieving work logs until no more pages are available.
    ///
    /// # Arguments
    ///
    /// * `issue_key` - The key of the Jira issue for which work logs are being retrieved.
    /// * `started_after` - A `NaiveDateTime` indicating the cutoff time for the work logs to retrieve.
    ///
    /// # Returns
    ///
    /// A `Result` containing a `Vec` of `Worklog` if successful, or an error otherwise.
    ///
    /// # Errors
    ///
    /// This function returns an error if:
    /// * Network requests to retrieve worklogs fail.
    /// * Parsing the Jira API responses fails.
    ///
    /// # Examples
    ///
    /// ```rust,ignore
    /// let jira_client = JiraClient::new("https://your-jira-instance.com", "username", "token");
    /// let issue_key = "ISSUE-123".to_string();
    /// let started_after = NaiveDateTime::parse_from_str("2023-01-01 00:00:00", "%Y-%m-%d %H:%M:%S")?;
    /// let worklogs = jira_client
    ///     .get_worklogs_for_issue(issue_key, started_after)
    ///     .await?;
    /// for worklog in worklogs {
    ///     println!("Worklog author: {}, time spent: {}", worklog.author, worklog.time_spent);
    /// }
    /// ```
    #[allow(
        clippy::cast_sign_loss,
        clippy::cast_possible_truncation,
        clippy::cast_possible_wrap
    )]
    pub async fn get_work_logs_for_issue(
        &self,
        issue_key: String,
        started_after: NaiveDateTime,
    ) -> Result<Vec<Worklog>> {
        let mut resource_name =
            Self::compose_worklogs_url(issue_key.as_str(), 0, 5000, started_after);
        let mut worklogs: Vec<Worklog> = Vec::<Worklog>::new();

        debug!("Retrieving worklogs for {}", issue_key);
        // Loops through the result pages until last page received
        loop {
            let mut worklog_page = self.get::<WorklogsPage>(&resource_name).await?;
            let is_last_page = worklog_page.worklogs.len() < worklog_page.max_results as usize;
            if !is_last_page {
                resource_name = Self::compose_worklogs_url(
                    issue_key.as_str(),
                    worklog_page.startAt + worklog_page.worklogs.len() as i32,
                    worklog_page.max_results,
                    started_after,
                );
            }
            worklogs.append(&mut worklog_page.worklogs);
            if is_last_page {
                break;
            }
        }
        Ok(worklogs)
    }

    // -----------------------
    // Static methods
    fn project_search_resource(start_at: i32, project_keys: Vec<String>) -> String {
        // Seems 50 is the max value of maxResults
        let mut resource = format!("/project/search?maxResults=50&startAt={start_at}");
        if !project_keys.is_empty() {
            for key in project_keys {
                resource.push_str("&keys=");
                resource.push_str(key.as_str());
            }
        }
        resource
    }

    fn compose_worklogs_url(
        issue_key: &str,
        start_at: i32,
        max_results: i32,
        started_after: NaiveDateTime,
    ) -> String {
        format!(
            "/issue/{}/worklog?startAt={}&maxResults={}&startedAfter={}",
            issue_key,
            start_at,
            max_results,
            Local.from_utc_datetime(&started_after).timestamp_millis()
        )
    }

    fn compose_resource_and_params(project_key: &str, start_at: i32, max_results: i32) -> String {
        let jql = format!("project=\"{project_key}\" and resolution=Unresolved");
        let jql_encoded = urlencoding::encode(&jql);

        let resource = format!(
            "/search?jql={}&startAt={}&maxResults={}&fields={}",
            jql_encoded, start_at, max_results, "summary"
        );
        resource
    }

    #[allow(dead_code)]
    #[allow(clippy::missing_errors_doc)]
    async fn augment_projects_with_their_issues(
        self,
        projects: Vec<Project>,
    ) -> Result<Vec<Project>> {
        let mut futures_stream = futures::stream::iter(projects)
            .map(|mut project| {
                let me = self.clone();
                tokio::spawn(async move {
                    let Ok(issues) = me.get_issues_for_project(project.key.clone()).await else {
                        todo!()
                    };
                    let _old = std::mem::replace(&mut project.issues, issues);
                    project
                })
            })
            .buffer_unordered(FUTURE_BUFFER_SIZE);

        let mut result = Vec::<Project>::new();
        while let Some(r) = futures_stream.next().await {
            match r {
                Ok(jp) => result.push(jp),
                Err(e) => eprintln!("Error: {e:?}"),
            }
        }
        Ok(result)
    }

    /// Retrieves issues and their associated worklogs for the specified projects.
    ///
    /// # Arguments
    /// * `projects` - A vector of `Project` instances from which to retrieve issues and worklogs.
    /// * `issues_filter` - A vector of issue keys to filter issues by. If empty, all issues are included.
    /// * `started_after` - A `NaiveDateTime` instance to filter worklog entries that started after this date.
    ///
    /// # Returns
    /// A `Result` containing a vector of updated `Project` instances with their issues and associated worklogs,
    /// or an error if any operation fails.
    ///
    /// # Errors
    /// This function can return an error if:
    /// * Retrieving issues for a specific project fails.
    /// * Retrieving worklogs for an issue fails.
    /// * Internal futures processing encounters a failure.
    ///
    /// # Example
    /// ```rust,ignore
    /// use chrono::NaiveDate;
    ///
    /// let projects = vec![]; // Assume projects are populated.
    /// let issues_filter = vec!["ISSUE-1".to_string(), "ISSUE-2".to_string()];
    /// let started_after = NaiveDate::from_ymd(2023, 10, 01).and_hms(0, 0, 0);
    ///
    /// let result = instance.get_issues_and_worklogs(projects, issues_filter, started_after).await;
    /// match result {
    ///     Ok(updated_projects) => println!("Retrieved {} projects", updated_projects.len()),
    ///     Err(e) => println!("Error: {}", e),
    /// }
    /// ```
    #[allow(dead_code)]
    async fn get_issues_and_worklogs(
        self,
        projects: Vec<Project>,
        issues_filter: Vec<String>,
        started_after: NaiveDateTime,
    ) -> Result<Vec<Project>> {
        let mut futures_stream = futures::stream::iter(projects)
            .map(|mut project| {
                debug!(
                    "Creating future for {}, filters={:?}",
                    &project.key, issues_filter
                );

                let filter = issues_filter.clone();
                let me = self.clone(); // Clones the vector to allow async move
                tokio::spawn(async move {
                    let issues = me.get_issues_for_project(project.key.clone()).await?;
                    debug!(
                        "Extracted {} issues. Applying filter {:?}",
                        issues.len(),
                        filter
                    );
                    let issues: Vec<Issue> = issues
                        .into_iter()
                        .filter(|issue| {
                            filter.is_empty()
                                || !filter.is_empty() && filter.contains(&issue.key.value)
                        })
                        .collect();
                    debug!("Filtered {} issues for {}", issues.len(), &project.key);
                    let _old = std::mem::replace(&mut project.issues, issues);
                    for issue in &mut project.issues {
                        debug!("Retrieving worklogs for issue {}", &issue.key);
                        let key = issue.key.to_string();
                        let mut worklogs =
                            match me.get_work_logs_for_issue(key, started_after).await {
                                Ok(result) => result,
                                Err(e) => return Err(e),
                            };
                        debug!(
                            "Issue {} has {} worklog entries",
                            issue.key.value,
                            worklogs.len()
                        );
                        issue.worklogs.append(&mut worklogs);
                    }
                    Ok(project)
                })
            })
            .buffer_unordered(FUTURE_BUFFER_SIZE);

        let mut result = Vec::<Project>::new();
        while let Some(r) = futures_stream.next().await {
            match r.unwrap() {
                Ok(jp) => {
                    info!("Data retrieved from Jira for project {}", jp.key);
                    result.push(jp);
                }
                Err(e) => eprintln!("Error: {e:?}"),
            }
        }
        Ok(result)
    }

    /// Inserts a worklog for a specific issue in Jira.
    ///
    /// This function is used to log work time for a Jira issue. It formats the `started` time
    /// based on the Jira-supported date-time format and then sends the worklog data to the Jira server.
    ///
    /// # Parameters
    /// - `issue_id`: The ID of the Jira issue for which the worklog will be logged.
    /// - `started`: The starting date and time of the worklog, formatted as `DateTime<Local>`.
    /// - `time_spent_seconds`: The duration of the worklog in seconds.
    /// - `comment`: A description or comment about the work performed.
    ///
    /// # Returns
    /// - `Ok(Worklog)` if the operation succeeds, containing the created worklog entry.
    /// - An error of type `Result<Worklog, E>` if the operation fails (e.g., network error or invalid input).
    ///
    /// # Notes
    /// - The `started` time format includes timezone information and is based on the user's local time.
    /// - Ensure that the provided `issue_id` corresponds to an existing Jira issue and that the user
    ///   has the appropriate permissions to log time.
    ///
    /// # Errors
    /// This function may return:
    /// - An error related to network communication if the server cannot be reached.
    /// - Validation errors if the input data or formatting does not meet Jira's requirements.
    ///
    /// # Example
    /// ```rust,ignore
    /// use chrono::Local;
    ///
    /// let started = Local::now();
    /// let time_spent_seconds = 3600; // 1 hour
    /// let comment = "Worked on improving project documentation.";
    ///
    /// match instance.insert_worklog("ISSUE-123", started, time_spent_seconds, comment).await {
    ///     Ok(worklog) => println!("Successfully inserted worklog: {:?}", worklog),
    ///     Err(e) => eprintln!("Error inserting worklog: {:?}", e),
    /// }
    /// ```
    pub async fn insert_worklog(
        &self,
        issue_id: &str,
        started: DateTime<Local>,
        time_spent_seconds: i32,
        comment: &str,
    ) -> Result<Worklog> {
        // This is how Jira needs it.
        // Note! The formatting in Jira is based on the time zone of the user. Remember to change it
        // if you fly across the ocean :-)
        // Move this into a function
        let start = started.format("%Y-%m-%dT%H:%M:%S.%3f%z");
        let worklog_entry = Insert {
            timeSpentSeconds: time_spent_seconds,
            comment: comment.to_string(),
            started: start.to_string(),
        };

        let url = format!("/issue/{issue_id}/worklog");
        self.post::<Worklog, Insert>(&url, worklog_entry).await
    }

    /// Creates a new issue in Jira.
    ///
    /// This function creates an issue for a specified Jira project key with provided
    /// details such as summary and an optional description. The issue is created with
    /// the task type "Task".
    ///
    /// # Parameters
    /// - `jira_project_key`: The key of the Jira project where the new issue will be created.
    /// - `summary`: A brief summary or title for the new issue.
    /// - `description`: An optional detailed description of the issue.
    ///
    /// # Returns
    /// - `Ok(JiraNewIssueResponse)` if the issue is successfully created, containing details about the created issue.
    /// - Returns an appropriate error if the creation fails due to network issues, invalid project key,
    ///   or lack of permissions.
    ///
    /// # Errors
    /// This function may return:
    /// - `JiraError::NetworkError` if a network communication issue occurs while interacting with the Jira API.
    /// - `JiraError::InvalidResponse` if the server provides an invalid or unexpected response.
    ///
    /// # Example
    /// ```rust,ignore
    /// let jira_project_key = JiraProjectKey { key: "PROJ".to_string() };
    /// let summary = "Implement new feature";
    /// let description = Some("This will implement a new major feature for the project.".to_string());
    ///
    /// match instance.create_issue(&jira_project_key, &summary, description).await {
    ///     Ok(response) => println!("Issue created successfully: {:?}", response),
    ///     Err(e) => eprintln!("Failed to create issue: {:?}", e),
    /// }
    /// ```
    pub async fn create_issue(
        &self,
        jira_project_key: &JiraProjectKey,
        summary: &str,
        description: Option<String>,
    ) -> Result<JiraNewIssueResponse> {
        let new_issue = JiraNewIssue {
            fields: JiraIssueFields {
                project: JiraProjectKey {
                    key: jira_project_key.key,
                },
                issuetype: JiraIssueType {
                    name: "Task".to_string(),
                },
                summary: summary.to_string(),
                description,
            },
        };

        let url = "/issue";

        let result = self
            .post::<JiraNewIssueResponse, JiraNewIssue>(url, new_issue)
            .await?;
        debug!("Created issue {:?}", result);
        Ok(result)
    }

    /// Deletes an existing worklog associated with a specific issue.
    ///
    /// This function interacts with the Jira server to delete a worklog entry
    /// by its corresponding issue ID and worklog ID.
    ///
    /// # Parameters
    /// - `issue_id`: The ID of the issue to which the worklog belongs.
    /// - `worklog_id`: The ID of the worklog to be deleted.
    ///
    /// # Returns
    /// - Returns `Ok(())` on successful deletion of the worklog.
    /// - Returns an appropriate error if the operation fails, such as network or permission-related issues.
    ///
    /// # Errors
    /// This function may return:
    /// - `WorklogError::NetworkError` if there's an issue connecting to the server.
    /// - `WorklogError::JiraResponse` if Jira responds with an error (e.g., invalid worklog ID or insufficient permissions).
    pub async fn delete_worklog(&self, issue_id: String, worklog_id: String) -> Result<()> {
        let url = format!("/issue/{}/worklog/{}", &issue_id, &worklog_id);
        let _ = self.delete::<Option<Worklog>>(&url).await?;
        Ok(())
    }

    /// Deletes an existing Jira issue.
    ///
    /// This function interacts with the Jira server to delete a specified issue
    /// by its unique key. Once deleted, the issue will no longer be accessible
    /// in the Jira system.
    ///
    /// # Parameters
    /// - `jira_key`: A reference to the `JiraKey` representing the unique key of the issue to delete.
    ///
    /// # Returns
    /// - Returns `Ok(())` on successful deletion of the issue.
    /// - Returns an appropriate error if the operation fails, such as network issues or
    ///   authentication problems.
    ///
    /// # Errors
    /// This function may return:
    /// - `WorklogError::NetworkError` if there's a problem establishing a connection.
    /// - `WorklogError::JiraResponse` if Jira responds with an error (e.g., issue not found or insufficient permissions).
    pub async fn delete_issue(&self, jira_key: &JiraKey) -> Result<()> {
        let url = format!("/issue/{}", jira_key.value);
        self.delete::<Option<JiraKey>>(&url).await?;
        Ok(())
    }

    /// Fetches information about the currently authenticated user.
    ///
    /// This function sends a request to the Jira server to retrieve details about
    /// the user connected to the provided credentials. The retrieved user information
    /// includes account ID, email address, display name, and so on.
    ///
    /// # Returns
    /// - Returns a `Result` containing the `User` object on success.
    /// - If the operation fails, it returns an appropriate error, such as a network error or
    ///   authentication failure.
    ///
    /// # Errors
    /// This function may return:
    /// - `WorklogError::NetworkError` if there's a problem connecting to the Jira server.
    /// - `WorklogError::JiraResponse` if Jira responds with an error, such as invalid credentials
    ///   or insufficient permissions.
    pub async fn get_current_user(&self) -> Result<User> {
        self.get::<User>("/myself").await
    }

    /// Retrieves the available time tracking options configured in Jira.
    ///
    /// This function queries the Jira server for global time tracking settings.
    /// The result includes information about the time tracking configuration
    /// such as the estimates field used, time tracking provider, and other
    /// related details.
    ///
    /// # Returns
    /// - Returns a `Result` containing the `TimeTrackingConfiguration` object on success.
    /// - Returns an appropriate error if the operation fails, such as network issues or
    ///   authentication problems.
    ///
    /// # Errors
    /// This function may return:
    /// - `WorklogError::NetworkError` if there's an issue connecting to the server.
    /// - `WorklogError::JiraResponse` if Jira responds with an error, such as insufficient permissions.
    pub async fn get_time_tracking_options(&self) -> Result<TimeTrackingConfiguration> {
        let global_settings = self.get::<GlobalSettings>("/configuration").await?;
        Ok(global_settings.timeTrackingConfiguration)
    }
<<<<<<< HEAD
=======

    /// Retrieves a specific worklog for a given issue.
    ///
    /// This function fetches a worklog corresponding to the provided issue ID
    /// and worklog ID. It communicates with the Jira API to retrieve the details
    /// of the worklog entry.
    ///
    /// # Parameters
    /// - `issue_id`: A string slice representing the ID of the issue to which the worklog belongs.
    /// - `worklog_id`: A string slice representing the unique ID of the worklog to retrieve.
    ///
    /// # Returns
    /// - Returns a `Result` containing the `Worklog` object on successful retrieval.
    /// - If the operation fails, it returns an appropriate error, such as network issues or
    ///   Jira API-related errors.
    ///
    /// # Errors
    /// This function may return:
    /// - `WorklogError::NetworkError` if there's an issue connecting to the Jira server.
    /// - `WorklogError::JiraResponse` if Jira responds with an error, such as an invalid worklog ID
    ///   or insufficient permissions.
    pub async fn get_worklog(&self, issue_id: &str, worklog_id: &str) -> Result<Worklog> {
        let resource = format!("/issue/{issue_id}/worklog/{worklog_id}");
        self.get::<Worklog>(&resource).await
    }

    /// Retrieves all worklogs for the currently authenticated user associated with a specific issue.
    ///
    /// This function fetches worklogs for a given Jira issue key and filters the results
    /// to include only those created by the currently authenticated user. Optionally,
    /// it allows filtering worklogs started after a specified date.
    ///
    /// # Parameters
    /// - `issue_key`: A string slice representing the key of the Jira issue.
    /// - `started_after`: An optional `DateTime<Local>` object representing the timestamp after which
    ///   worklogs should be included. If omitted, defaults to approximately one month prior to the current date.
    ///
    /// # Returns
    /// - Returns a `Result` containing a vector of `Worklog` objects authored by the currently authenticated user on success.
    /// - If the operation fails, it returns an appropriate error, such as network issues or Jira API-related errors.
    ///
    /// # Errors
    /// This function may return:
    /// - `WorklogError::NetworkError` if there's an issue connecting to the Jira server.
    /// - `WorklogError::JiraResponse` if the Jira API responds with an error, such as insufficient permissions or issue not found.
    ///
    /// # Panics
    /// This function will panic if `issue_key` is an empty string.
    pub async fn get_worklogs_for_current_user(
        &self,
        issue_key: &str,
        started_after: Option<DateTime<Local>>,
    ) -> Result<Vec<Worklog>> {
        assert!(!issue_key.is_empty(), "Must specify an issue key");
        let current_user = self.get_current_user().await?;
        let date_time = started_after.unwrap_or_else(|| {
            // Defaults to a month (approx)
            Local::now().checked_sub_days(Days::new(30)).unwrap()
        });
        let naive_date_time = DateTime::from_timestamp_millis(date_time.timestamp_millis())
            .unwrap()
            .naive_local();
        let result = self
            .get_worklogs_for(issue_key.to_string(), naive_date_time)
            .await?;
        debug!("Work logs retrieved, filtering them for current user ....");
        Ok(result
            .into_iter()
            .filter(|wl| wl.author.accountId == current_user.account_id)
            .collect())
    }
>>>>>>> 7fb25a92
}

#[cfg(test)]
mod tests {
    use super::*;
    use mockito::Server;

    #[tokio::test]
    async fn fetch_myself_success() -> Result<()> {
        let mut server = Server::new_async().await;
        let url = server.url();
        let _m = server
            .mock("GET", "/rest/api/latest/myself")
            .with_status(200)
            .with_body(
                r#"{
                "self": "foo",
                "accountId": "foo",
                "emailAddress": "foo@bar.com",
                "displayName": "foo",
                "timeZone": "local"
            }"#,
            )
            .create_async()
            .await;

        let client = Jira::new(
            url,
            Credentials::Basic("foo@bar.com".to_string(), String::new()),
        )?;
        let user = client.get_current_user().await?;

        assert_eq!(user.email_address, "foo@bar.com");
        Ok(())
    }

    #[tokio::test]
    async fn fetch_myself_unauth() -> Result<()> {
        let mut server = Server::new_async().await;
        let url = server.url();
        let _m = server
            .mock("GET", "/rest/api/latest/myself")
            .with_status(403)
            .with_body(
                r#"{
                "errorMessages": ["foo"],
                "errors": {}
            }"#,
            )
            .create_async()
            .await;

        let client = Jira::new(
            url,
            Credentials::Basic("foo@bar.com".to_string(), String::new()),
        )?;
        if let Err(unauth) = client.get_current_user().await {
            #[allow(clippy::single_match_else)]
            match unauth {
                JiraError::Fault { code, errors } => {
                    assert_eq!(code, 403);
                    assert_eq!(errors.error_messages[0], "foo");
                }
                _ => panic!(),
            }
        } else {
            panic!("Expected an error")
        };

        Ok(())
    }
}<|MERGE_RESOLUTION|>--- conflicted
+++ resolved
@@ -345,14 +345,10 @@
                 jql = s;
             }
         }
-<<<<<<< HEAD
+
         jql.push_str(" AND worklogAuthor is not EMPTY ");
         let jql_encoded = urlencoding::encode(&jql);
         debug!("search_issues() :- Composed this JQL: {jql}");
-=======
-
-        let jql_encoded = urlencoding::encode(&jql);
->>>>>>> 7fb25a92
 
         let jira_issues = self.fetch_jql_result(jql_encoded.as_ref()).await?;
         Ok(jira_issues)
@@ -366,10 +362,7 @@
 
         let mut jira_issues: Vec<Issue> = Vec::new();
         loop {
-<<<<<<< HEAD
             debug!("Fetching next page of search results ...");
-=======
->>>>>>> 7fb25a92
             let mut jira_issues_page = self.get::<IssuesPage>(&resource).await?;
             let last_page = jira_issues_page.issues.is_empty()
                 || jira_issues_page.issues.len() < jira_issues_page.max_results as usize;
@@ -382,10 +375,8 @@
                 );
             }
             jira_issues.append(&mut jira_issues_page.issues);
-<<<<<<< HEAD
+
             debug!("Fetched {} issues", jira_issues.len());
-=======
->>>>>>> 7fb25a92
             if last_page {
                 break;
             }
@@ -1122,80 +1113,6 @@
         let global_settings = self.get::<GlobalSettings>("/configuration").await?;
         Ok(global_settings.timeTrackingConfiguration)
     }
-<<<<<<< HEAD
-=======
-
-    /// Retrieves a specific worklog for a given issue.
-    ///
-    /// This function fetches a worklog corresponding to the provided issue ID
-    /// and worklog ID. It communicates with the Jira API to retrieve the details
-    /// of the worklog entry.
-    ///
-    /// # Parameters
-    /// - `issue_id`: A string slice representing the ID of the issue to which the worklog belongs.
-    /// - `worklog_id`: A string slice representing the unique ID of the worklog to retrieve.
-    ///
-    /// # Returns
-    /// - Returns a `Result` containing the `Worklog` object on successful retrieval.
-    /// - If the operation fails, it returns an appropriate error, such as network issues or
-    ///   Jira API-related errors.
-    ///
-    /// # Errors
-    /// This function may return:
-    /// - `WorklogError::NetworkError` if there's an issue connecting to the Jira server.
-    /// - `WorklogError::JiraResponse` if Jira responds with an error, such as an invalid worklog ID
-    ///   or insufficient permissions.
-    pub async fn get_worklog(&self, issue_id: &str, worklog_id: &str) -> Result<Worklog> {
-        let resource = format!("/issue/{issue_id}/worklog/{worklog_id}");
-        self.get::<Worklog>(&resource).await
-    }
-
-    /// Retrieves all worklogs for the currently authenticated user associated with a specific issue.
-    ///
-    /// This function fetches worklogs for a given Jira issue key and filters the results
-    /// to include only those created by the currently authenticated user. Optionally,
-    /// it allows filtering worklogs started after a specified date.
-    ///
-    /// # Parameters
-    /// - `issue_key`: A string slice representing the key of the Jira issue.
-    /// - `started_after`: An optional `DateTime<Local>` object representing the timestamp after which
-    ///   worklogs should be included. If omitted, defaults to approximately one month prior to the current date.
-    ///
-    /// # Returns
-    /// - Returns a `Result` containing a vector of `Worklog` objects authored by the currently authenticated user on success.
-    /// - If the operation fails, it returns an appropriate error, such as network issues or Jira API-related errors.
-    ///
-    /// # Errors
-    /// This function may return:
-    /// - `WorklogError::NetworkError` if there's an issue connecting to the Jira server.
-    /// - `WorklogError::JiraResponse` if the Jira API responds with an error, such as insufficient permissions or issue not found.
-    ///
-    /// # Panics
-    /// This function will panic if `issue_key` is an empty string.
-    pub async fn get_worklogs_for_current_user(
-        &self,
-        issue_key: &str,
-        started_after: Option<DateTime<Local>>,
-    ) -> Result<Vec<Worklog>> {
-        assert!(!issue_key.is_empty(), "Must specify an issue key");
-        let current_user = self.get_current_user().await?;
-        let date_time = started_after.unwrap_or_else(|| {
-            // Defaults to a month (approx)
-            Local::now().checked_sub_days(Days::new(30)).unwrap()
-        });
-        let naive_date_time = DateTime::from_timestamp_millis(date_time.timestamp_millis())
-            .unwrap()
-            .naive_local();
-        let result = self
-            .get_worklogs_for(issue_key.to_string(), naive_date_time)
-            .await?;
-        debug!("Work logs retrieved, filtering them for current user ....");
-        Ok(result
-            .into_iter()
-            .filter(|wl| wl.author.accountId == current_user.account_id)
-            .collect())
-    }
->>>>>>> 7fb25a92
 }
 
 #[cfg(test)]

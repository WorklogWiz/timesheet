use chrono::{DateTime, Days, Local};
use log::debug;
use std::process::exit;

use jira::models::core::JiraKey;
use std::collections::BTreeMap;
use worklog::{date, error::WorklogError, storage::LocalWorklog, ApplicationRuntime};

use crate::{cli::Synchronisation, get_runtime};

pub async fn execute(sync: Synchronisation) -> Result<(), WorklogError> {
    let runtime = get_runtime();

<<<<<<< HEAD
    // Can we parse the string supplied by the user into a valid DateTime?
    let start_after = sync
        .started
        .clone()
        .map(|s| date::str_to_date_time(&s).unwrap());
    // If not, use a date 30 days back in time.
    let date_time = start_after.unwrap_or_else(|| {
        // Defaults to a month (approx)
        Local::now().checked_sub_days(Days::new(30)).unwrap()
    });

    let start_after_naive_date_time = DateTime::from_timestamp_millis(date_time.timestamp_millis())
        .unwrap()
        .naive_local();

    let issue_keys_to_sync = prepare_issue_keys_for_sync(&sync, &runtime).await?;
=======
    let mut issue_keys_to_sync = sync
        .issues
        .iter()
        .map(|issue_key| JiraKey::new(issue_key))
        .collect::<Vec<JiraKey>>();

    if !sync.projects.is_empty() {
        let projects_as_str: Vec<&str> = sync
            .projects
            .iter()
            .map(std::string::String::as_str)
            .collect();

        let fetched_issue_keys = runtime
            .jira_client()
            .search_issues(&projects_as_str, &issue_keys_to_sync)
            .await?
            .iter()
            .map(|issue| issue.key.clone())
            .collect::<Vec<JiraKey>>();

        issue_keys_to_sync.extend(fetched_issue_keys);

        issue_keys_to_sync.sort();
        issue_keys_to_sync.dedup();
    }

    // If no projects and no issues were specified on the command line
    if issue_keys_to_sync.is_empty() && sync.projects.is_empty() {
        issue_keys_to_sync = runtime
            .worklog_service()
            .find_unique_keys()?
            .iter()
            .map(|k| JiraKey::new(k))
            .collect::<Vec<JiraKey>>();
    }
    if issue_keys_to_sync.is_empty() {
        eprintln!(
            "No issue keys to synchronise supplied on commandline or found in the local dbms"
        );
        exit(4);
    }
>>>>>>> 7fb25a92

    println!("Synchronising work logs for these issues:");
    for issue in &issue_keys_to_sync {
        println!("\t{issue}");
    }
    debug!(
        "Synchronising with Jira for these issues {:?}",
        &issue_keys_to_sync
    );
<<<<<<< HEAD
    println!("Fetching work logs, this might take some time...");
    // Fetch all worklogs for all the specified issue keys
    let mut work_logs = runtime
        .jira_client()
        .fetch_work_logs_for_issues_concurrently(&issue_keys_to_sync, start_after_naive_date_time)
        .await?;
    // Filter for current user or all users
    if sync.all_users {
        eprintln!("Retrieving all work logs for all users");
    } else {
        let current_user = runtime.jira_client().get_current_user().await?;
        eprintln!(
            "Filtering work logs for current user: {:?} ",
            current_user.display_name
        );
        work_logs.retain(|wl| current_user.account_id == wl.author.accountId);
=======

    // Retrieve the work logs for each issue key specified on the command line
    for issue_key in &issue_keys_to_sync {
        let worklogs = runtime
            .jira_client()
            .get_worklogs_for_current_user(issue_key.as_str(), start_after)
            .await
            .map_err(|e| WorklogError::JiraResponse {
                msg: format!("unable to get worklogs for current user {e}").to_string(),
                reason: e.to_string(),
            })?;
        // ... and insert them into our local data store
        println!(
            "Synchronising {} entries for time code {}",
            worklogs.len(),
            &issue_key
        );
        for worklog in worklogs {
            debug!("Removing and adding {:?}", &worklog);

            // Delete the existing one if it exists
            if let Err(e) = runtime.worklog_service().remove_entry(&worklog) {
                debug!("Unable to remove {:?}: {}", &worklog, e);
            }

            debug!("Adding {} {:?}", &issue_key, &worklog);

            let local_worklog = LocalWorklog::from_worklog(&worklog, issue_key.clone());
            if let Err(err) = runtime.worklog_service().add_entry(&local_worklog) {
                eprintln!(
                    "Insert into database failed for {:?}, cause: {:?}",
                    &local_worklog, err
                );
                exit(4);
            }
        }
>>>>>>> 7fb25a92
    }

    // Retrieve meta information for each issue key
    let keys: Vec<JiraKey> = issue_keys_to_sync
        .iter()
        .map(|s| JiraKey::from(s.as_str()))
        .collect();
    let issue_info = runtime.sync_jira_issue_information(&keys).await?;

    let issue_info_map: BTreeMap<_, _> = issue_info
        .iter()
        .map(|issue| (issue.id.clone(), issue))
        .collect();

    // Updates the database
    for worklog in work_logs {
        debug!("Removing and adding {:?}", &worklog);

        // Delete the existing one if it exists
        if let Err(e) = runtime.worklog_service().remove_entry(&worklog) {
            debug!("Unable to remove {:?}: {}", &worklog, e);
        }

        debug!("Adding {} {:?}", &worklog.issueId, &worklog);
        let issue = issue_info_map.get(&worklog.issueId).unwrap();
        let local_worklog = LocalWorklog::from_worklog(&worklog, JiraKey::new(issue.key.as_str()));
        if let Err(err) = runtime.worklog_service().add_entry(&local_worklog) {
            eprintln!(
                "Insert into database failed for {:?}, cause: {:?}",
                &local_worklog, err
            );
            exit(4);
        }
    }

    for issue in issue_info {
        println!("{:12} {}", issue.key, issue.fields.summary);
    }

    Ok(())
}

async fn prepare_issue_keys_for_sync(
    sync: &Synchronisation,
    runtime: &ApplicationRuntime,
) -> Result<Vec<JiraKey>, WorklogError> {
    let mut issue_keys_to_sync = sync
        .issues
        .iter()
        .map(|issue_key| JiraKey::new(issue_key))
        .collect::<Vec<JiraKey>>();

    if !sync.projects.is_empty() {
        let projects_as_str: Vec<&str> = sync
            .projects
            .iter()
            .map(std::string::String::as_str)
            .collect();
        println!(
            "Searching for issues in these projects: {:?}",
            &projects_as_str
        );
        let fetched_issue_keys = runtime
            .jira_client()
            .search_issues(&projects_as_str, &issue_keys_to_sync)
            .await?
            .iter()
            .map(|issue| issue.key.clone())
            .collect::<Vec<JiraKey>>();
        println!("Found {} issues", fetched_issue_keys.len());
        issue_keys_to_sync.extend(fetched_issue_keys);

        issue_keys_to_sync.sort();
        issue_keys_to_sync.dedup();
    }

    // If no projects and no issues were specified on the command line
    // have a look in the database and create a unique list from
    // entries in the past
    if issue_keys_to_sync.is_empty() && sync.projects.is_empty() {
        issue_keys_to_sync = runtime
            .worklog_service()
            .find_unique_keys()?
            .iter()
            .map(|k| JiraKey::new(k))
            .collect::<Vec<JiraKey>>();
    }
    if issue_keys_to_sync.is_empty() {
        eprintln!(
            "No issue keys to synchronise supplied on commandline or found in the local dbms"
        );
        exit(4);
    }
    Ok(issue_keys_to_sync)
}<|MERGE_RESOLUTION|>--- conflicted
+++ resolved
@@ -11,7 +11,6 @@
 pub async fn execute(sync: Synchronisation) -> Result<(), WorklogError> {
     let runtime = get_runtime();
 
-<<<<<<< HEAD
     // Can we parse the string supplied by the user into a valid DateTime?
     let start_after = sync
         .started
@@ -28,52 +27,8 @@
         .naive_local();
 
     let issue_keys_to_sync = prepare_issue_keys_for_sync(&sync, &runtime).await?;
-=======
-    let mut issue_keys_to_sync = sync
-        .issues
-        .iter()
-        .map(|issue_key| JiraKey::new(issue_key))
-        .collect::<Vec<JiraKey>>();
 
-    if !sync.projects.is_empty() {
-        let projects_as_str: Vec<&str> = sync
-            .projects
-            .iter()
-            .map(std::string::String::as_str)
-            .collect();
-
-        let fetched_issue_keys = runtime
-            .jira_client()
-            .search_issues(&projects_as_str, &issue_keys_to_sync)
-            .await?
-            .iter()
-            .map(|issue| issue.key.clone())
-            .collect::<Vec<JiraKey>>();
-
-        issue_keys_to_sync.extend(fetched_issue_keys);
-
-        issue_keys_to_sync.sort();
-        issue_keys_to_sync.dedup();
-    }
-
-    // If no projects and no issues were specified on the command line
-    if issue_keys_to_sync.is_empty() && sync.projects.is_empty() {
-        issue_keys_to_sync = runtime
-            .worklog_service()
-            .find_unique_keys()?
-            .iter()
-            .map(|k| JiraKey::new(k))
-            .collect::<Vec<JiraKey>>();
-    }
-    if issue_keys_to_sync.is_empty() {
-        eprintln!(
-            "No issue keys to synchronise supplied on commandline or found in the local dbms"
-        );
-        exit(4);
-    }
->>>>>>> 7fb25a92
-
-    println!("Synchronising work logs for these issues:");
+  println!("Synchronising work logs for these issues:");
     for issue in &issue_keys_to_sync {
         println!("\t{issue}");
     }
@@ -81,7 +36,7 @@
         "Synchronising with Jira for these issues {:?}",
         &issue_keys_to_sync
     );
-<<<<<<< HEAD
+
     println!("Fetching work logs, this might take some time...");
     // Fetch all worklogs for all the specified issue keys
     let mut work_logs = runtime
@@ -98,44 +53,7 @@
             current_user.display_name
         );
         work_logs.retain(|wl| current_user.account_id == wl.author.accountId);
-=======
 
-    // Retrieve the work logs for each issue key specified on the command line
-    for issue_key in &issue_keys_to_sync {
-        let worklogs = runtime
-            .jira_client()
-            .get_worklogs_for_current_user(issue_key.as_str(), start_after)
-            .await
-            .map_err(|e| WorklogError::JiraResponse {
-                msg: format!("unable to get worklogs for current user {e}").to_string(),
-                reason: e.to_string(),
-            })?;
-        // ... and insert them into our local data store
-        println!(
-            "Synchronising {} entries for time code {}",
-            worklogs.len(),
-            &issue_key
-        );
-        for worklog in worklogs {
-            debug!("Removing and adding {:?}", &worklog);
-
-            // Delete the existing one if it exists
-            if let Err(e) = runtime.worklog_service().remove_entry(&worklog) {
-                debug!("Unable to remove {:?}: {}", &worklog, e);
-            }
-
-            debug!("Adding {} {:?}", &issue_key, &worklog);
-
-            let local_worklog = LocalWorklog::from_worklog(&worklog, issue_key.clone());
-            if let Err(err) = runtime.worklog_service().add_entry(&local_worklog) {
-                eprintln!(
-                    "Insert into database failed for {:?}, cause: {:?}",
-                    &local_worklog, err
-                );
-                exit(4);
-            }
-        }
->>>>>>> 7fb25a92
     }
 
     // Retrieve meta information for each issue key

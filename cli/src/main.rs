//! # The Jira Worklog Command Line Utility
//!
//! A command-line tool for managing Jira work log entries. Supports adding, deleting,
//! and listing work logs, as well as synchronizing with Jira servers.
//!
//! ## Configuration
//! Before using the tool, configure it with your Jira credentials:
//! ```bash
//! timesheet config update --token YOUR_API_TOKEN --user your.email@company.com --url https://yourcompany.atlassian.net/rest/api/latest
//! ```
//!
//! ## Usage Examples
//!
//! ### Adding Work Logs
//! Add a single work log:
//! ```bash
//! timesheet add -i PROJ-123 -d 4h -s 2024-02-01 -c "Implemented feature X"
//! ```
//!
//! Add multiple work logs for different days:
//! ```bash
//! timesheet add -i PROJ-123 -d Mon:4h Tue:3.5h Wed:6h
//! ```
//!
//! ### Deleting Work Logs
//! ```bash
//! timesheet del -i PROJ-123 -w 12345
//! ```
//!
//! ### Viewing Status
//! View work logs for specific issues:
//! ```bash
//! timesheet status -i PROJ-123 PROJ-124 --start-after 2024-01-01
//! ```
//!
//! ### Synchronizing with Jira
//! Sync current month's work logs:
//! ```bash
//! timesheet sync
//! ```
//!
//! Sync specific projects:
//! ```bash
//! timesheet sync -p PROJ TIME --all-users
//! ```
//!
//! ### Listing Time Codes from Jira project TIME
//! List all time codes from Jira project named `TIME`:
//!
//! ```bash
//! timesheet codes
//! ```
//!
//! ## Time Format
//! - Hours: 4h, 1.5h, 1,5h
//! - Days: 1d
//! - Combined: 7h30m
//! - Time format: 7:30 (7 hours 30 minutes)
//!
use chrono::Local;
use clap::Parser;
use cli::{Command, LogLevel, Opts};
use commands::{configuration, status};
use env_logger::Env;
use log::debug;
use std::env;
use std::fs::File;
use std::process::exit;

use worklog::{
    date, error::WorklogError, operation, ApplicationRuntime, Operation, OperationResult,
};

mod cli;
mod commands;
mod table_report_weekly;

use commands::stop_timer;
use jira::models::core::IssueKey;

#[tokio::main]
#[allow(clippy::too_many_lines)] // TODO: fix this
async fn main() -> Result<(), WorklogError> {
    let opts: Opts = Opts::parse();

    configure_logging(&opts); // Handles the -v option

    #[allow(clippy::match_wildcard_for_single_variants)]
    match opts.cmd {
        Command::Add(add_cmd) => {
            let or: &worklog::OperationResult = &get_runtime()
                .execute(Operation::Add(add_cmd.into()))
                .await?;
            match or {
                worklog::OperationResult::Added(items) => {
                    for item in items {
                        println!(
                            "Added work log entry Id: {} Time spent: {} Time spent in seconds: {} Comment: {}",
                            &item.id,
                            &item.timeSpent,
                            &item.timeSpentSeconds,
                            &item.comment.as_deref().unwrap_or("")
                        );
                        println!(
                            "To delete entry: timesheet del -i {} -w {}",
                            &item.issue_key, &item.id
                        );
                    }
                }
                _ => panic!("This should never happen!"),
            }
        }

        Command::Del(del) => {
            let operation_result = &get_runtime().execute(Operation::Del(del.into())).await?;
            match operation_result {
                worklog::OperationResult::Deleted(id) => {
                    println!("Jira work log id {id} deleted from Jira");
                }
                _ => todo!(),
            }
        }

        Command::Status(status) => {
            status::execute(status).await?;
        }

        Command::Config(config) => {
            configuration::execute(config.cmd);
        } // end Config
        Command::Codes => {
            let operation_result: &worklog::OperationResult =
                &get_runtime().execute(Operation::Codes).await?;
            match operation_result {
                worklog::OperationResult::IssueSummaries(issues) => {
                    for issue in issues {
                        println!("{} {}", issue.key, issue.fields.summary);
                    }
                }
                _ => todo!(),
            }
        }
        Command::Sync(sync_cmd) => {
            let operation_result: &worklog::OperationResult = &get_runtime()
                .execute(Operation::Sync(sync_cmd.into()))
                .await?;
            match operation_result {
                OperationResult::Synchronised => {}
                _ => {
                    unimplemented!()
                }
            }
        }
        Command::Start(start_opts) => {
            // TODO: refactor this into a separate module `commands::start_timer`
            // Determine the start time
            let start = match start_opts.start {
                None => Local::now(),
                Some(supplied_dt_string) => date::str_to_date_time(&supplied_dt_string)
                    .unwrap_or_else(|err| {
                        eprintln!("Unable to parse date/time: {err}");
                        exit(1);
                    }),
            };

            match &get_runtime()
                .timer_service
                .start_timer(&start_opts.issue, start, start_opts.comment)
                .await
            {
                Ok(timer) => {
                    let issue_summary = &get_runtime()
                        .issue_service
                        .get_issues_filtered_by_keys(&[IssueKey::new(&timer.issue_key)])
                        .ok()
<<<<<<< HEAD
                        .and_then(|issues| issues.first().cloned())
                        .unwrap();
=======
                        .and_then(|issues| issues.get(0).cloned())
                        .unwrap();

>>>>>>> 3ad15dbf
                    println!(
                        "Started timer for issue {} - '{}' with id {:?} at {}",
                        &start_opts.issue,
                        &issue_summary.summary,
                        timer.id.as_ref().unwrap(),
                        timer.started_at.format("%Y-%m-%d %H:%M")
                    );
                }
                Err(e) => {
                    println!(
                        "Unable to start timer for issue {}. Cause: {e}",
                        start_opts.issue
                    );
                }
            }
        }
        Command::Stop(stop_opts) => {
            if stop_opts.discard {
                return stop_timer::discard_active_timer(&get_runtime());
            }

            let stop_time = stop_timer::parse_stop_time(stop_opts.stopped_at.as_deref());
            let _ = stop_timer::stop_timer(&get_runtime(), stop_time, stop_opts.comment.clone());

            stop_timer::sync_timers_to_jira(&get_runtime()).await?;
        } // Stop
    }
    Ok(())
}

/// Retrieves the application configuration file
fn get_runtime() -> ApplicationRuntime {
    match ApplicationRuntime::new() {
        Ok(runtime) => runtime,
        Err(err) => {
            match err {
                WorklogError::ApplicationConfig { .. } => {
                    eprintln!(
                        "Configuration file not found. Use 'timesheet config update' to create it"
                    );
                }
                _ => {
                    eprintln!("Failed to create runtime: '{err}'");
                }
            }

            exit(1);
        }
    }
}

fn configure_logging(opts: &Opts) {
    let mut tmp_dir = env::temp_dir();
    tmp_dir.push("timesheet.log");

    if opts.verbosity.is_some() {
        println!("Logging to {}", &tmp_dir.to_string_lossy());
    }

    let target = Box::new(File::create(tmp_dir).expect("Can't create file"));

    // If nothing else was specified in RUST_LOG, use 'warn'
    env_logger::Builder::from_env(Env::default().default_filter_or(opts.verbosity.map_or(
        "warn",
        |lvl| match lvl {
            LogLevel::Debug => "debug",
            LogLevel::Info => "info",
            LogLevel::Warn => "warn",
            LogLevel::Error => "error",
        },
    )))
    .target(env_logger::Target::Pipe(target))
    .init();
    debug!("Logging started");
}

impl From<cli::Add> for operation::add::Add {
    fn from(val: cli::Add) -> Self {
        operation::add::Add {
            durations: val.durations,
            issue_key: val.issue,
            started: val.started,
            comment: val.comment,
        }
    }
}<|MERGE_RESOLUTION|>--- conflicted
+++ resolved
@@ -173,14 +173,8 @@
                         .issue_service
                         .get_issues_filtered_by_keys(&[IssueKey::new(&timer.issue_key)])
                         .ok()
-<<<<<<< HEAD
                         .and_then(|issues| issues.first().cloned())
                         .unwrap();
-=======
-                        .and_then(|issues| issues.get(0).cloned())
-                        .unwrap();
-
->>>>>>> 3ad15dbf
                     println!(
                         "Started timer for issue {} - '{}' with id {:?} at {}",
                         &start_opts.issue,
